/*
 * Copyright (c) 2007-2017 Nicira, Inc.
 *
 * This program is free software; you can redistribute it and/or
 * modify it under the terms of version 2 of the GNU General Public
 * License as published by the Free Software Foundation.
 *
 * This program is distributed in the hope that it will be useful, but
 * WITHOUT ANY WARRANTY; without even the implied warranty of
 * MERCHANTABILITY or FITNESS FOR A PARTICULAR PURPOSE. See the GNU
 * General Public License for more details.
 *
 * You should have received a copy of the GNU General Public License
 * along with this program; if not, write to the Free Software
 * Foundation, Inc., 51 Franklin Street, Fifth Floor, Boston, MA
 * 02110-1301, USA
 */

#define pr_fmt(fmt) KBUILD_MODNAME ": " fmt

#include "flow.h"
#include "datapath.h"
#include <linux/uaccess.h>
#include <linux/netdevice.h>
#include <linux/etherdevice.h>
#include <linux/if_ether.h>
#include <linux/if_vlan.h>
#include <net/llc_pdu.h>
#include <linux/kernel.h>
#include <linux/jhash.h>
#include <linux/jiffies.h>
#include <linux/llc.h>
#include <linux/module.h>
#include <linux/in.h>
#include <linux/rcupdate.h>
#include <linux/if_arp.h>
#include <linux/ip.h>
#include <linux/ipv6.h>
#include <linux/sctp.h>
#include <linux/tcp.h>
#include <linux/udp.h>
#include <linux/icmp.h>
#include <linux/icmpv6.h>
#include <linux/rculist.h>
#include <net/geneve.h>
#include <net/ip.h>
#include <net/ipv6.h>
#include <net/ndisc.h>
#include <net/mpls.h>
#include <net/vxlan.h>
#include <net/tun_proto.h>

#include "flow_netlink.h"

struct ovs_len_tbl {
	int len;
	const struct ovs_len_tbl *next;
};

#define OVS_ATTR_NESTED -1
#define OVS_ATTR_VARIABLE -2

static bool actions_may_change_flow(const struct nlattr *actions)
{
	struct nlattr *nla;
	int rem;

	nla_for_each_nested(nla, actions, rem) {
		u16 action = nla_type(nla);

		switch (action) {
		case OVS_ACTION_ATTR_OUTPUT:
		case OVS_ACTION_ATTR_RECIRC:
		case OVS_ACTION_ATTR_TRUNC:
		case OVS_ACTION_ATTR_USERSPACE:
			break;

		case OVS_ACTION_ATTR_CT:
		case OVS_ACTION_ATTR_CT_CLEAR:
		case OVS_ACTION_ATTR_HASH:
		case OVS_ACTION_ATTR_POP_ETH:
		case OVS_ACTION_ATTR_POP_MPLS:
		case OVS_ACTION_ATTR_POP_NSH:
		case OVS_ACTION_ATTR_POP_VLAN:
		case OVS_ACTION_ATTR_PUSH_ETH:
		case OVS_ACTION_ATTR_PUSH_MPLS:
		case OVS_ACTION_ATTR_PUSH_NSH:
		case OVS_ACTION_ATTR_PUSH_VLAN:
		case OVS_ACTION_ATTR_SAMPLE:
		case OVS_ACTION_ATTR_SET:
		case OVS_ACTION_ATTR_SET_MASKED:
		case OVS_ACTION_ATTR_METER:
		default:
			return true;
		}
	}
	return false;
}

static void update_range(struct sw_flow_match *match,
			 size_t offset, size_t size, bool is_mask)
{
	struct sw_flow_key_range *range;
	size_t start = rounddown(offset, sizeof(long));
	size_t end = roundup(offset + size, sizeof(long));

	if (!is_mask)
		range = &match->range;
	else
		range = &match->mask->range;

	if (range->start == range->end) {
		range->start = start;
		range->end = end;
		return;
	}

	if (range->start > start)
		range->start = start;

	if (range->end < end)
		range->end = end;
}

#define SW_FLOW_KEY_PUT(match, field, value, is_mask) \
	do { \
		update_range(match, offsetof(struct sw_flow_key, field),    \
			     sizeof((match)->key->field), is_mask);	    \
		if (is_mask)						    \
			(match)->mask->key.field = value;		    \
		else							    \
			(match)->key->field = value;		            \
	} while (0)

#define SW_FLOW_KEY_MEMCPY_OFFSET(match, offset, value_p, len, is_mask)	    \
	do {								    \
		update_range(match, offset, len, is_mask);		    \
		if (is_mask)						    \
			memcpy((u8 *)&(match)->mask->key + offset, value_p, \
			       len);					   \
		else							    \
			memcpy((u8 *)(match)->key + offset, value_p, len);  \
	} while (0)

#define SW_FLOW_KEY_MEMCPY(match, field, value_p, len, is_mask)		      \
	SW_FLOW_KEY_MEMCPY_OFFSET(match, offsetof(struct sw_flow_key, field), \
				  value_p, len, is_mask)

#define SW_FLOW_KEY_MEMSET_FIELD(match, field, value, is_mask)		    \
	do {								    \
		update_range(match, offsetof(struct sw_flow_key, field),    \
			     sizeof((match)->key->field), is_mask);	    \
		if (is_mask)						    \
			memset((u8 *)&(match)->mask->key.field, value,      \
			       sizeof((match)->mask->key.field));	    \
		else							    \
			memset((u8 *)&(match)->key->field, value,           \
			       sizeof((match)->key->field));                \
	} while (0)

static bool match_validate(const struct sw_flow_match *match,
			   u64 key_attrs, u64 mask_attrs, bool log)
{
	u64 key_expected = 0;
	u64 mask_allowed = key_attrs;  /* At most allow all key attributes */

	/* The following mask attributes allowed only if they
	 * pass the validation tests. */
	mask_allowed &= ~((1 << OVS_KEY_ATTR_IPV4)
			| (1 << OVS_KEY_ATTR_CT_ORIG_TUPLE_IPV4)
			| (1 << OVS_KEY_ATTR_IPV6)
			| (1 << OVS_KEY_ATTR_CT_ORIG_TUPLE_IPV6)
			| (1 << OVS_KEY_ATTR_TCP)
			| (1 << OVS_KEY_ATTR_TCP_FLAGS)
			| (1 << OVS_KEY_ATTR_UDP)
			| (1 << OVS_KEY_ATTR_SCTP)
			| (1 << OVS_KEY_ATTR_ICMP)
			| (1 << OVS_KEY_ATTR_ICMPV6)
			| (1 << OVS_KEY_ATTR_ARP)
			| (1 << OVS_KEY_ATTR_ND)
			| (1 << OVS_KEY_ATTR_MPLS)
			| (1 << OVS_KEY_ATTR_NSH));

	/* Always allowed mask fields. */
	mask_allowed |= ((1 << OVS_KEY_ATTR_TUNNEL)
		       | (1 << OVS_KEY_ATTR_IN_PORT)
		       | (1 << OVS_KEY_ATTR_ETHERTYPE));

	/* Check key attributes. */
	if (match->key->eth.type == htons(ETH_P_ARP)
			|| match->key->eth.type == htons(ETH_P_RARP)) {
		key_expected |= 1 << OVS_KEY_ATTR_ARP;
		if (match->mask && (match->mask->key.eth.type == htons(0xffff)))
			mask_allowed |= 1 << OVS_KEY_ATTR_ARP;
	}

	if (eth_p_mpls(match->key->eth.type)) {
		key_expected |= 1 << OVS_KEY_ATTR_MPLS;
		if (match->mask && (match->mask->key.eth.type == htons(0xffff)))
			mask_allowed |= 1 << OVS_KEY_ATTR_MPLS;
	}

	if (match->key->eth.type == htons(ETH_P_IP)) {
		key_expected |= 1 << OVS_KEY_ATTR_IPV4;
		if (match->mask && match->mask->key.eth.type == htons(0xffff)) {
			mask_allowed |= 1 << OVS_KEY_ATTR_IPV4;
			mask_allowed |= 1 << OVS_KEY_ATTR_CT_ORIG_TUPLE_IPV4;
		}

		if (match->key->ip.frag != OVS_FRAG_TYPE_LATER) {
			if (match->key->ip.proto == IPPROTO_UDP) {
				key_expected |= 1 << OVS_KEY_ATTR_UDP;
				if (match->mask && (match->mask->key.ip.proto == 0xff))
					mask_allowed |= 1 << OVS_KEY_ATTR_UDP;
			}

			if (match->key->ip.proto == IPPROTO_SCTP) {
				key_expected |= 1 << OVS_KEY_ATTR_SCTP;
				if (match->mask && (match->mask->key.ip.proto == 0xff))
					mask_allowed |= 1 << OVS_KEY_ATTR_SCTP;
			}

			if (match->key->ip.proto == IPPROTO_TCP) {
				key_expected |= 1 << OVS_KEY_ATTR_TCP;
				key_expected |= 1 << OVS_KEY_ATTR_TCP_FLAGS;
				if (match->mask && (match->mask->key.ip.proto == 0xff)) {
					mask_allowed |= 1 << OVS_KEY_ATTR_TCP;
					mask_allowed |= 1 << OVS_KEY_ATTR_TCP_FLAGS;
				}
			}

			if (match->key->ip.proto == IPPROTO_ICMP) {
				key_expected |= 1 << OVS_KEY_ATTR_ICMP;
				if (match->mask && (match->mask->key.ip.proto == 0xff))
					mask_allowed |= 1 << OVS_KEY_ATTR_ICMP;
			}
		}
	}

	if (match->key->eth.type == htons(ETH_P_IPV6)) {
		key_expected |= 1 << OVS_KEY_ATTR_IPV6;
		if (match->mask && match->mask->key.eth.type == htons(0xffff)) {
			mask_allowed |= 1 << OVS_KEY_ATTR_IPV6;
			mask_allowed |= 1 << OVS_KEY_ATTR_CT_ORIG_TUPLE_IPV6;
		}

		if (match->key->ip.frag != OVS_FRAG_TYPE_LATER) {
			if (match->key->ip.proto == IPPROTO_UDP) {
				key_expected |= 1 << OVS_KEY_ATTR_UDP;
				if (match->mask && (match->mask->key.ip.proto == 0xff))
					mask_allowed |= 1 << OVS_KEY_ATTR_UDP;
			}

			if (match->key->ip.proto == IPPROTO_SCTP) {
				key_expected |= 1 << OVS_KEY_ATTR_SCTP;
				if (match->mask && (match->mask->key.ip.proto == 0xff))
					mask_allowed |= 1 << OVS_KEY_ATTR_SCTP;
			}

			if (match->key->ip.proto == IPPROTO_TCP) {
				key_expected |= 1 << OVS_KEY_ATTR_TCP;
				key_expected |= 1 << OVS_KEY_ATTR_TCP_FLAGS;
				if (match->mask && (match->mask->key.ip.proto == 0xff)) {
					mask_allowed |= 1 << OVS_KEY_ATTR_TCP;
					mask_allowed |= 1 << OVS_KEY_ATTR_TCP_FLAGS;
				}
			}

			if (match->key->ip.proto == IPPROTO_ICMPV6) {
				key_expected |= 1 << OVS_KEY_ATTR_ICMPV6;
				if (match->mask && (match->mask->key.ip.proto == 0xff))
					mask_allowed |= 1 << OVS_KEY_ATTR_ICMPV6;

				if (match->key->tp.src ==
						htons(NDISC_NEIGHBOUR_SOLICITATION) ||
				    match->key->tp.src == htons(NDISC_NEIGHBOUR_ADVERTISEMENT)) {
					key_expected |= 1 << OVS_KEY_ATTR_ND;
					/* Original direction conntrack tuple
					 * uses the same space as the ND fields
					 * in the key, so both are not allowed
					 * at the same time.
					 */
					mask_allowed &= ~(1ULL << OVS_KEY_ATTR_CT_ORIG_TUPLE_IPV6);
					if (match->mask && (match->mask->key.tp.src == htons(0xff)))
						mask_allowed |= 1 << OVS_KEY_ATTR_ND;
				}
			}
		}
	}

	if (match->key->eth.type == htons(ETH_P_NSH)) {
		key_expected |= 1 << OVS_KEY_ATTR_NSH;
		if (match->mask &&
		    match->mask->key.eth.type == htons(0xffff)) {
			mask_allowed |= 1 << OVS_KEY_ATTR_NSH;
		}
	}

	if ((key_attrs & key_expected) != key_expected) {
		/* Key attributes check failed. */
		OVS_NLERR(log, "Missing key (keys=%llx, expected=%llx)",
			  (unsigned long long)key_attrs,
			  (unsigned long long)key_expected);
		return false;
	}

	if ((mask_attrs & mask_allowed) != mask_attrs) {
		/* Mask attributes check failed. */
		OVS_NLERR(log, "Unexpected mask (mask=%llx, allowed=%llx)",
			  (unsigned long long)mask_attrs,
			  (unsigned long long)mask_allowed);
		return false;
	}

	return true;
}

size_t ovs_tun_key_attr_size(void)
{
	/* Whenever adding new OVS_TUNNEL_KEY_ FIELDS, we should consider
	 * updating this function.
	 */
	return    nla_total_size_64bit(8) /* OVS_TUNNEL_KEY_ATTR_ID */
		+ nla_total_size(16)   /* OVS_TUNNEL_KEY_ATTR_IPV[46]_SRC */
		+ nla_total_size(16)   /* OVS_TUNNEL_KEY_ATTR_IPV[46]_DST */
		+ nla_total_size(1)    /* OVS_TUNNEL_KEY_ATTR_TOS */
		+ nla_total_size(1)    /* OVS_TUNNEL_KEY_ATTR_TTL */
		+ nla_total_size(0)    /* OVS_TUNNEL_KEY_ATTR_DONT_FRAGMENT */
		+ nla_total_size(0)    /* OVS_TUNNEL_KEY_ATTR_CSUM */
		+ nla_total_size(0)    /* OVS_TUNNEL_KEY_ATTR_OAM */
		+ nla_total_size(256)  /* OVS_TUNNEL_KEY_ATTR_GENEVE_OPTS */
		/* OVS_TUNNEL_KEY_ATTR_VXLAN_OPTS and
		 * OVS_TUNNEL_KEY_ATTR_ERSPAN_OPTS is mutually exclusive with
		 * OVS_TUNNEL_KEY_ATTR_GENEVE_OPTS and covered by it.
		 */
		+ nla_total_size(2)    /* OVS_TUNNEL_KEY_ATTR_TP_SRC */
		+ nla_total_size(2);   /* OVS_TUNNEL_KEY_ATTR_TP_DST */
}

static size_t ovs_nsh_key_attr_size(void)
{
	/* Whenever adding new OVS_NSH_KEY_ FIELDS, we should consider
	 * updating this function.
	 */
	return  nla_total_size(NSH_BASE_HDR_LEN) /* OVS_NSH_KEY_ATTR_BASE */
		/* OVS_NSH_KEY_ATTR_MD1 and OVS_NSH_KEY_ATTR_MD2 are
		 * mutually exclusive, so the bigger one can cover
		 * the small one.
		 */
		+ nla_total_size(NSH_CTX_HDRS_MAX_LEN);
}

size_t ovs_key_attr_size(void)
{
	/* Whenever adding new OVS_KEY_ FIELDS, we should consider
	 * updating this function.
	 */
	BUILD_BUG_ON(OVS_KEY_ATTR_TUNNEL_INFO != 29);

	return    nla_total_size(4)   /* OVS_KEY_ATTR_PRIORITY */
		+ nla_total_size(0)   /* OVS_KEY_ATTR_TUNNEL */
		  + ovs_tun_key_attr_size()
		+ nla_total_size(4)   /* OVS_KEY_ATTR_IN_PORT */
		+ nla_total_size(4)   /* OVS_KEY_ATTR_SKB_MARK */
		+ nla_total_size(4)   /* OVS_KEY_ATTR_DP_HASH */
		+ nla_total_size(4)   /* OVS_KEY_ATTR_RECIRC_ID */
		+ nla_total_size(4)   /* OVS_KEY_ATTR_CT_STATE */
		+ nla_total_size(2)   /* OVS_KEY_ATTR_CT_ZONE */
		+ nla_total_size(4)   /* OVS_KEY_ATTR_CT_MARK */
		+ nla_total_size(16)  /* OVS_KEY_ATTR_CT_LABELS */
		+ nla_total_size(40)  /* OVS_KEY_ATTR_CT_ORIG_TUPLE_IPV6 */
		+ nla_total_size(0)   /* OVS_KEY_ATTR_NSH */
		  + ovs_nsh_key_attr_size()
		+ nla_total_size(12)  /* OVS_KEY_ATTR_ETHERNET */
		+ nla_total_size(2)   /* OVS_KEY_ATTR_ETHERTYPE */
		+ nla_total_size(4)   /* OVS_KEY_ATTR_VLAN */
		+ nla_total_size(0)   /* OVS_KEY_ATTR_ENCAP */
		+ nla_total_size(2)   /* OVS_KEY_ATTR_ETHERTYPE */
		+ nla_total_size(40)  /* OVS_KEY_ATTR_IPV6 */
		+ nla_total_size(2)   /* OVS_KEY_ATTR_ICMPV6 */
		+ nla_total_size(28); /* OVS_KEY_ATTR_ND */
}

static const struct ovs_len_tbl ovs_vxlan_ext_key_lens[OVS_VXLAN_EXT_MAX + 1] = {
	[OVS_VXLAN_EXT_GBP]	    = { .len = sizeof(u32) },
};

static const struct ovs_len_tbl ovs_tunnel_key_lens[OVS_TUNNEL_KEY_ATTR_MAX + 1] = {
	[OVS_TUNNEL_KEY_ATTR_ID]	    = { .len = sizeof(u64) },
	[OVS_TUNNEL_KEY_ATTR_IPV4_SRC]	    = { .len = sizeof(u32) },
	[OVS_TUNNEL_KEY_ATTR_IPV4_DST]	    = { .len = sizeof(u32) },
	[OVS_TUNNEL_KEY_ATTR_TOS]	    = { .len = 1 },
	[OVS_TUNNEL_KEY_ATTR_TTL]	    = { .len = 1 },
	[OVS_TUNNEL_KEY_ATTR_DONT_FRAGMENT] = { .len = 0 },
	[OVS_TUNNEL_KEY_ATTR_CSUM]	    = { .len = 0 },
	[OVS_TUNNEL_KEY_ATTR_TP_SRC]	    = { .len = sizeof(u16) },
	[OVS_TUNNEL_KEY_ATTR_TP_DST]	    = { .len = sizeof(u16) },
	[OVS_TUNNEL_KEY_ATTR_OAM]	    = { .len = 0 },
	[OVS_TUNNEL_KEY_ATTR_GENEVE_OPTS]   = { .len = OVS_ATTR_VARIABLE },
	[OVS_TUNNEL_KEY_ATTR_VXLAN_OPTS]    = { .len = OVS_ATTR_NESTED,
						.next = ovs_vxlan_ext_key_lens },
	[OVS_TUNNEL_KEY_ATTR_IPV6_SRC]      = { .len = sizeof(struct in6_addr) },
	[OVS_TUNNEL_KEY_ATTR_IPV6_DST]      = { .len = sizeof(struct in6_addr) },
<<<<<<< HEAD
=======
	[OVS_TUNNEL_KEY_ATTR_ERSPAN_OPTS]   = { .len = OVS_ATTR_VARIABLE },
>>>>>>> 03a0dded
};

static const struct ovs_len_tbl
ovs_nsh_key_attr_lens[OVS_NSH_KEY_ATTR_MAX + 1] = {
	[OVS_NSH_KEY_ATTR_BASE] = { .len = sizeof(struct ovs_nsh_key_base) },
	[OVS_NSH_KEY_ATTR_MD1]  = { .len = sizeof(struct ovs_nsh_key_md1) },
	[OVS_NSH_KEY_ATTR_MD2]  = { .len = OVS_ATTR_VARIABLE },
};

/* The size of the argument for each %OVS_KEY_ATTR_* Netlink attribute.  */
static const struct ovs_len_tbl ovs_key_lens[OVS_KEY_ATTR_MAX + 1] = {
	[OVS_KEY_ATTR_ENCAP]	 = { .len = OVS_ATTR_NESTED },
	[OVS_KEY_ATTR_PRIORITY]	 = { .len = sizeof(u32) },
	[OVS_KEY_ATTR_IN_PORT]	 = { .len = sizeof(u32) },
	[OVS_KEY_ATTR_SKB_MARK]	 = { .len = sizeof(u32) },
	[OVS_KEY_ATTR_ETHERNET]	 = { .len = sizeof(struct ovs_key_ethernet) },
	[OVS_KEY_ATTR_VLAN]	 = { .len = sizeof(__be16) },
	[OVS_KEY_ATTR_ETHERTYPE] = { .len = sizeof(__be16) },
	[OVS_KEY_ATTR_IPV4]	 = { .len = sizeof(struct ovs_key_ipv4) },
	[OVS_KEY_ATTR_IPV6]	 = { .len = sizeof(struct ovs_key_ipv6) },
	[OVS_KEY_ATTR_TCP]	 = { .len = sizeof(struct ovs_key_tcp) },
	[OVS_KEY_ATTR_TCP_FLAGS] = { .len = sizeof(__be16) },
	[OVS_KEY_ATTR_UDP]	 = { .len = sizeof(struct ovs_key_udp) },
	[OVS_KEY_ATTR_SCTP]	 = { .len = sizeof(struct ovs_key_sctp) },
	[OVS_KEY_ATTR_ICMP]	 = { .len = sizeof(struct ovs_key_icmp) },
	[OVS_KEY_ATTR_ICMPV6]	 = { .len = sizeof(struct ovs_key_icmpv6) },
	[OVS_KEY_ATTR_ARP]	 = { .len = sizeof(struct ovs_key_arp) },
	[OVS_KEY_ATTR_ND]	 = { .len = sizeof(struct ovs_key_nd) },
	[OVS_KEY_ATTR_RECIRC_ID] = { .len = sizeof(u32) },
	[OVS_KEY_ATTR_DP_HASH]	 = { .len = sizeof(u32) },
	[OVS_KEY_ATTR_TUNNEL]	 = { .len = OVS_ATTR_NESTED,
				     .next = ovs_tunnel_key_lens, },
	[OVS_KEY_ATTR_MPLS]	 = { .len = sizeof(struct ovs_key_mpls) },
	[OVS_KEY_ATTR_CT_STATE]	 = { .len = sizeof(u32) },
	[OVS_KEY_ATTR_CT_ZONE]	 = { .len = sizeof(u16) },
	[OVS_KEY_ATTR_CT_MARK]	 = { .len = sizeof(u32) },
	[OVS_KEY_ATTR_CT_LABELS] = { .len = sizeof(struct ovs_key_ct_labels) },
	[OVS_KEY_ATTR_CT_ORIG_TUPLE_IPV4] = {
		.len = sizeof(struct ovs_key_ct_tuple_ipv4) },
	[OVS_KEY_ATTR_CT_ORIG_TUPLE_IPV6] = {
		.len = sizeof(struct ovs_key_ct_tuple_ipv6) },
	[OVS_KEY_ATTR_NSH]       = { .len = OVS_ATTR_NESTED,
				     .next = ovs_nsh_key_attr_lens, },
};

static bool check_attr_len(unsigned int attr_len, unsigned int expected_len)
{
	return expected_len == attr_len ||
	       expected_len == OVS_ATTR_NESTED ||
	       expected_len == OVS_ATTR_VARIABLE;
}

static bool is_all_zero(const u8 *fp, size_t size)
{
	int i;

	if (!fp)
		return false;

	for (i = 0; i < size; i++)
		if (fp[i])
			return false;

	return true;
}

static int __parse_flow_nlattrs(const struct nlattr *attr,
				const struct nlattr *a[],
				u64 *attrsp, bool log, bool nz)
{
	const struct nlattr *nla;
	u64 attrs;
	int rem;

	attrs = *attrsp;
	nla_for_each_nested(nla, attr, rem) {
		u16 type = nla_type(nla);
		int expected_len;

		if (type > OVS_KEY_ATTR_MAX) {
			OVS_NLERR(log, "Key type %d is out of range max %d",
				  type, OVS_KEY_ATTR_MAX);
			return -EINVAL;
		}

		if (attrs & (1 << type)) {
			OVS_NLERR(log, "Duplicate key (type %d).", type);
			return -EINVAL;
		}

		expected_len = ovs_key_lens[type].len;
		if (!check_attr_len(nla_len(nla), expected_len)) {
			OVS_NLERR(log, "Key %d has unexpected len %d expected %d",
				  type, nla_len(nla), expected_len);
			return -EINVAL;
		}

		if (!nz || !is_all_zero(nla_data(nla), expected_len)) {
			attrs |= 1 << type;
			a[type] = nla;
		}
	}
	if (rem) {
		OVS_NLERR(log, "Message has %d unknown bytes.", rem);
		return -EINVAL;
	}

	*attrsp = attrs;
	return 0;
}

static int parse_flow_mask_nlattrs(const struct nlattr *attr,
				   const struct nlattr *a[], u64 *attrsp,
				   bool log)
{
	return __parse_flow_nlattrs(attr, a, attrsp, log, true);
}

int parse_flow_nlattrs(const struct nlattr *attr, const struct nlattr *a[],
		       u64 *attrsp, bool log)
{
	return __parse_flow_nlattrs(attr, a, attrsp, log, false);
}

static int genev_tun_opt_from_nlattr(const struct nlattr *a,
				     struct sw_flow_match *match, bool is_mask,
				     bool log)
{
	unsigned long opt_key_offset;

	if (nla_len(a) > sizeof(match->key->tun_opts)) {
		OVS_NLERR(log, "Geneve option length err (len %d, max %zu).",
			  nla_len(a), sizeof(match->key->tun_opts));
		return -EINVAL;
	}

	if (nla_len(a) % 4 != 0) {
		OVS_NLERR(log, "Geneve opt len %d is not a multiple of 4.",
			  nla_len(a));
		return -EINVAL;
	}

	/* We need to record the length of the options passed
	 * down, otherwise packets with the same format but
	 * additional options will be silently matched.
	 */
	if (!is_mask) {
		SW_FLOW_KEY_PUT(match, tun_opts_len, nla_len(a),
				false);
	} else {
		/* This is somewhat unusual because it looks at
		 * both the key and mask while parsing the
		 * attributes (and by extension assumes the key
		 * is parsed first). Normally, we would verify
		 * that each is the correct length and that the
		 * attributes line up in the validate function.
		 * However, that is difficult because this is
		 * variable length and we won't have the
		 * information later.
		 */
		if (match->key->tun_opts_len != nla_len(a)) {
			OVS_NLERR(log, "Geneve option len %d != mask len %d",
				  match->key->tun_opts_len, nla_len(a));
			return -EINVAL;
		}

		SW_FLOW_KEY_PUT(match, tun_opts_len, 0xff, true);
	}

	opt_key_offset = TUN_METADATA_OFFSET(nla_len(a));
	SW_FLOW_KEY_MEMCPY_OFFSET(match, opt_key_offset, nla_data(a),
				  nla_len(a), is_mask);
	return 0;
}

static int vxlan_tun_opt_from_nlattr(const struct nlattr *attr,
				     struct sw_flow_match *match, bool is_mask,
				     bool log)
{
	struct nlattr *a;
	int rem;
	unsigned long opt_key_offset;
	struct vxlan_metadata opts;

	BUILD_BUG_ON(sizeof(opts) > sizeof(match->key->tun_opts));

	memset(&opts, 0, sizeof(opts));
	nla_for_each_nested(a, attr, rem) {
		int type = nla_type(a);

		if (type > OVS_VXLAN_EXT_MAX) {
			OVS_NLERR(log, "VXLAN extension %d out of range max %d",
				  type, OVS_VXLAN_EXT_MAX);
			return -EINVAL;
		}

		if (!check_attr_len(nla_len(a),
				    ovs_vxlan_ext_key_lens[type].len)) {
			OVS_NLERR(log, "VXLAN extension %d has unexpected len %d expected %d",
				  type, nla_len(a),
				  ovs_vxlan_ext_key_lens[type].len);
			return -EINVAL;
		}

		switch (type) {
		case OVS_VXLAN_EXT_GBP:
			opts.gbp = nla_get_u32(a);
			break;
		default:
			OVS_NLERR(log, "Unknown VXLAN extension attribute %d",
				  type);
			return -EINVAL;
		}
	}
	if (rem) {
		OVS_NLERR(log, "VXLAN extension message has %d unknown bytes.",
			  rem);
		return -EINVAL;
	}

	if (!is_mask)
		SW_FLOW_KEY_PUT(match, tun_opts_len, sizeof(opts), false);
	else
		SW_FLOW_KEY_PUT(match, tun_opts_len, 0xff, true);

	opt_key_offset = TUN_METADATA_OFFSET(sizeof(opts));
	SW_FLOW_KEY_MEMCPY_OFFSET(match, opt_key_offset, &opts, sizeof(opts),
				  is_mask);
	return 0;
}

<<<<<<< HEAD
=======
static int erspan_tun_opt_from_nlattr(const struct nlattr *a,
				      struct sw_flow_match *match, bool is_mask,
				      bool log)
{
	unsigned long opt_key_offset;

	BUILD_BUG_ON(sizeof(struct erspan_metadata) >
		     sizeof(match->key->tun_opts));

	if (nla_len(a) > sizeof(match->key->tun_opts)) {
		OVS_NLERR(log, "ERSPAN option length err (len %d, max %zu).",
			  nla_len(a), sizeof(match->key->tun_opts));
		return -EINVAL;
	}

	if (!is_mask)
		SW_FLOW_KEY_PUT(match, tun_opts_len,
				sizeof(struct erspan_metadata), false);
	else
		SW_FLOW_KEY_PUT(match, tun_opts_len, 0xff, true);

	opt_key_offset = TUN_METADATA_OFFSET(nla_len(a));
	SW_FLOW_KEY_MEMCPY_OFFSET(match, opt_key_offset, nla_data(a),
				  nla_len(a), is_mask);
	return 0;
}

>>>>>>> 03a0dded
static int ip_tun_from_nlattr(const struct nlattr *attr,
			      struct sw_flow_match *match, bool is_mask,
			      bool log)
{
	bool ttl = false, ipv4 = false, ipv6 = false;
	__be16 tun_flags = 0;
	int opts_type = 0;
	struct nlattr *a;
	int rem;

	nla_for_each_nested(a, attr, rem) {
		int type = nla_type(a);
		int err;

		if (type > OVS_TUNNEL_KEY_ATTR_MAX) {
			OVS_NLERR(log, "Tunnel attr %d out of range max %d",
				  type, OVS_TUNNEL_KEY_ATTR_MAX);
			return -EINVAL;
		}

		if (!check_attr_len(nla_len(a),
				    ovs_tunnel_key_lens[type].len)) {
			OVS_NLERR(log, "Tunnel attr %d has unexpected len %d expected %d",
				  type, nla_len(a), ovs_tunnel_key_lens[type].len);
			return -EINVAL;
		}

		switch (type) {
		case OVS_TUNNEL_KEY_ATTR_ID:
			SW_FLOW_KEY_PUT(match, tun_key.tun_id,
					nla_get_be64(a), is_mask);
			tun_flags |= TUNNEL_KEY;
			break;
		case OVS_TUNNEL_KEY_ATTR_IPV4_SRC:
			SW_FLOW_KEY_PUT(match, tun_key.u.ipv4.src,
					nla_get_in_addr(a), is_mask);
			ipv4 = true;
			break;
		case OVS_TUNNEL_KEY_ATTR_IPV4_DST:
			SW_FLOW_KEY_PUT(match, tun_key.u.ipv4.dst,
					nla_get_in_addr(a), is_mask);
			ipv4 = true;
			break;
		case OVS_TUNNEL_KEY_ATTR_IPV6_SRC:
			SW_FLOW_KEY_PUT(match, tun_key.u.ipv6.src,
					nla_get_in6_addr(a), is_mask);
			ipv6 = true;
			break;
		case OVS_TUNNEL_KEY_ATTR_IPV6_DST:
			SW_FLOW_KEY_PUT(match, tun_key.u.ipv6.dst,
					nla_get_in6_addr(a), is_mask);
			ipv6 = true;
			break;
		case OVS_TUNNEL_KEY_ATTR_TOS:
			SW_FLOW_KEY_PUT(match, tun_key.tos,
					nla_get_u8(a), is_mask);
			break;
		case OVS_TUNNEL_KEY_ATTR_TTL:
			SW_FLOW_KEY_PUT(match, tun_key.ttl,
					nla_get_u8(a), is_mask);
			ttl = true;
			break;
		case OVS_TUNNEL_KEY_ATTR_DONT_FRAGMENT:
			tun_flags |= TUNNEL_DONT_FRAGMENT;
			break;
		case OVS_TUNNEL_KEY_ATTR_CSUM:
			tun_flags |= TUNNEL_CSUM;
			break;
		case OVS_TUNNEL_KEY_ATTR_TP_SRC:
			SW_FLOW_KEY_PUT(match, tun_key.tp_src,
					nla_get_be16(a), is_mask);
			break;
		case OVS_TUNNEL_KEY_ATTR_TP_DST:
			SW_FLOW_KEY_PUT(match, tun_key.tp_dst,
					nla_get_be16(a), is_mask);
			break;
		case OVS_TUNNEL_KEY_ATTR_OAM:
			tun_flags |= TUNNEL_OAM;
			break;
		case OVS_TUNNEL_KEY_ATTR_GENEVE_OPTS:
			if (opts_type) {
				OVS_NLERR(log, "Multiple metadata blocks provided");
				return -EINVAL;
			}

			err = genev_tun_opt_from_nlattr(a, match, is_mask, log);
			if (err)
				return err;

			tun_flags |= TUNNEL_GENEVE_OPT;
			opts_type = type;
			break;
		case OVS_TUNNEL_KEY_ATTR_VXLAN_OPTS:
			if (opts_type) {
				OVS_NLERR(log, "Multiple metadata blocks provided");
				return -EINVAL;
			}

			err = vxlan_tun_opt_from_nlattr(a, match, is_mask, log);
			if (err)
				return err;

			tun_flags |= TUNNEL_VXLAN_OPT;
			opts_type = type;
			break;
		case OVS_TUNNEL_KEY_ATTR_PAD:
			break;
<<<<<<< HEAD
=======
		case OVS_TUNNEL_KEY_ATTR_ERSPAN_OPTS:
			if (opts_type) {
				OVS_NLERR(log, "Multiple metadata blocks provided");
				return -EINVAL;
			}

			err = erspan_tun_opt_from_nlattr(a, match, is_mask,
							 log);
			if (err)
				return err;

			tun_flags |= TUNNEL_ERSPAN_OPT;
			opts_type = type;
			break;
>>>>>>> 03a0dded
		default:
			OVS_NLERR(log, "Unknown IP tunnel attribute %d",
				  type);
			return -EINVAL;
		}
	}

	SW_FLOW_KEY_PUT(match, tun_key.tun_flags, tun_flags, is_mask);
	if (is_mask)
		SW_FLOW_KEY_MEMSET_FIELD(match, tun_proto, 0xff, true);
	else
		SW_FLOW_KEY_PUT(match, tun_proto, ipv6 ? AF_INET6 : AF_INET,
				false);

	if (rem > 0) {
		OVS_NLERR(log, "IP tunnel attribute has %d unknown bytes.",
			  rem);
		return -EINVAL;
	}

	if (ipv4 && ipv6) {
		OVS_NLERR(log, "Mixed IPv4 and IPv6 tunnel attributes");
		return -EINVAL;
	}

	if (!is_mask) {
		if (!ipv4 && !ipv6) {
			OVS_NLERR(log, "IP tunnel dst address not specified");
			return -EINVAL;
		}
		if (ipv4 && !match->key->tun_key.u.ipv4.dst) {
			OVS_NLERR(log, "IPv4 tunnel dst address is zero");
			return -EINVAL;
		}
		if (ipv6 && ipv6_addr_any(&match->key->tun_key.u.ipv6.dst)) {
			OVS_NLERR(log, "IPv6 tunnel dst address is zero");
			return -EINVAL;
		}

		if (!ttl) {
			OVS_NLERR(log, "IP tunnel TTL not specified.");
			return -EINVAL;
		}
	}

	return opts_type;
}

static int vxlan_opt_to_nlattr(struct sk_buff *skb,
			       const void *tun_opts, int swkey_tun_opts_len)
{
	const struct vxlan_metadata *opts = tun_opts;
	struct nlattr *nla;

	nla = nla_nest_start(skb, OVS_TUNNEL_KEY_ATTR_VXLAN_OPTS);
	if (!nla)
		return -EMSGSIZE;

	if (nla_put_u32(skb, OVS_VXLAN_EXT_GBP, opts->gbp) < 0)
		return -EMSGSIZE;

	nla_nest_end(skb, nla);
	return 0;
}

static int __ip_tun_to_nlattr(struct sk_buff *skb,
			      const struct ip_tunnel_key *output,
			      const void *tun_opts, int swkey_tun_opts_len,
			      unsigned short tun_proto)
{
	if (output->tun_flags & TUNNEL_KEY &&
	    nla_put_be64(skb, OVS_TUNNEL_KEY_ATTR_ID, output->tun_id,
			 OVS_TUNNEL_KEY_ATTR_PAD))
		return -EMSGSIZE;
	switch (tun_proto) {
	case AF_INET:
		if (output->u.ipv4.src &&
		    nla_put_in_addr(skb, OVS_TUNNEL_KEY_ATTR_IPV4_SRC,
				    output->u.ipv4.src))
			return -EMSGSIZE;
		if (output->u.ipv4.dst &&
		    nla_put_in_addr(skb, OVS_TUNNEL_KEY_ATTR_IPV4_DST,
				    output->u.ipv4.dst))
			return -EMSGSIZE;
		break;
	case AF_INET6:
		if (!ipv6_addr_any(&output->u.ipv6.src) &&
		    nla_put_in6_addr(skb, OVS_TUNNEL_KEY_ATTR_IPV6_SRC,
				     &output->u.ipv6.src))
			return -EMSGSIZE;
		if (!ipv6_addr_any(&output->u.ipv6.dst) &&
		    nla_put_in6_addr(skb, OVS_TUNNEL_KEY_ATTR_IPV6_DST,
				     &output->u.ipv6.dst))
			return -EMSGSIZE;
		break;
	}
	if (output->tos &&
	    nla_put_u8(skb, OVS_TUNNEL_KEY_ATTR_TOS, output->tos))
		return -EMSGSIZE;
	if (nla_put_u8(skb, OVS_TUNNEL_KEY_ATTR_TTL, output->ttl))
		return -EMSGSIZE;
	if ((output->tun_flags & TUNNEL_DONT_FRAGMENT) &&
	    nla_put_flag(skb, OVS_TUNNEL_KEY_ATTR_DONT_FRAGMENT))
		return -EMSGSIZE;
	if ((output->tun_flags & TUNNEL_CSUM) &&
	    nla_put_flag(skb, OVS_TUNNEL_KEY_ATTR_CSUM))
		return -EMSGSIZE;
	if (output->tp_src &&
	    nla_put_be16(skb, OVS_TUNNEL_KEY_ATTR_TP_SRC, output->tp_src))
		return -EMSGSIZE;
	if (output->tp_dst &&
	    nla_put_be16(skb, OVS_TUNNEL_KEY_ATTR_TP_DST, output->tp_dst))
		return -EMSGSIZE;
	if ((output->tun_flags & TUNNEL_OAM) &&
	    nla_put_flag(skb, OVS_TUNNEL_KEY_ATTR_OAM))
		return -EMSGSIZE;
	if (swkey_tun_opts_len) {
		if (output->tun_flags & TUNNEL_GENEVE_OPT &&
		    nla_put(skb, OVS_TUNNEL_KEY_ATTR_GENEVE_OPTS,
			    swkey_tun_opts_len, tun_opts))
			return -EMSGSIZE;
		else if (output->tun_flags & TUNNEL_VXLAN_OPT &&
			 vxlan_opt_to_nlattr(skb, tun_opts, swkey_tun_opts_len))
			return -EMSGSIZE;
<<<<<<< HEAD
=======
		else if (output->tun_flags & TUNNEL_ERSPAN_OPT &&
			 nla_put(skb, OVS_TUNNEL_KEY_ATTR_ERSPAN_OPTS,
				 swkey_tun_opts_len, tun_opts))
			return -EMSGSIZE;
>>>>>>> 03a0dded
	}

	return 0;
}

static int ip_tun_to_nlattr(struct sk_buff *skb,
			    const struct ip_tunnel_key *output,
			    const void *tun_opts, int swkey_tun_opts_len,
			    unsigned short tun_proto)
{
	struct nlattr *nla;
	int err;

	nla = nla_nest_start(skb, OVS_KEY_ATTR_TUNNEL);
	if (!nla)
		return -EMSGSIZE;

	err = __ip_tun_to_nlattr(skb, output, tun_opts, swkey_tun_opts_len,
				 tun_proto);
	if (err)
		return err;

	nla_nest_end(skb, nla);
	return 0;
}

int ovs_nla_put_tunnel_info(struct sk_buff *skb,
			    struct ip_tunnel_info *tun_info)
{
	return __ip_tun_to_nlattr(skb, &tun_info->key,
				  ip_tunnel_info_opts(tun_info),
				  tun_info->options_len,
				  ip_tunnel_info_af(tun_info));
}

static int encode_vlan_from_nlattrs(struct sw_flow_match *match,
				    const struct nlattr *a[],
				    bool is_mask, bool inner)
{
	__be16 tci = 0;
	__be16 tpid = 0;

	if (a[OVS_KEY_ATTR_VLAN])
		tci = nla_get_be16(a[OVS_KEY_ATTR_VLAN]);

	if (a[OVS_KEY_ATTR_ETHERTYPE])
		tpid = nla_get_be16(a[OVS_KEY_ATTR_ETHERTYPE]);

	if (likely(!inner)) {
		SW_FLOW_KEY_PUT(match, eth.vlan.tpid, tpid, is_mask);
		SW_FLOW_KEY_PUT(match, eth.vlan.tci, tci, is_mask);
	} else {
		SW_FLOW_KEY_PUT(match, eth.cvlan.tpid, tpid, is_mask);
		SW_FLOW_KEY_PUT(match, eth.cvlan.tci, tci, is_mask);
	}
	return 0;
}

static int validate_vlan_from_nlattrs(const struct sw_flow_match *match,
				      u64 key_attrs, bool inner,
				      const struct nlattr **a, bool log)
{
	__be16 tci = 0;

	if (!((key_attrs & (1 << OVS_KEY_ATTR_ETHERNET)) &&
	      (key_attrs & (1 << OVS_KEY_ATTR_ETHERTYPE)) &&
	       eth_type_vlan(nla_get_be16(a[OVS_KEY_ATTR_ETHERTYPE])))) {
		/* Not a VLAN. */
		return 0;
	}

	if (!((key_attrs & (1 << OVS_KEY_ATTR_VLAN)) &&
	      (key_attrs & (1 << OVS_KEY_ATTR_ENCAP)))) {
		OVS_NLERR(log, "Invalid %s frame", (inner) ? "C-VLAN" : "VLAN");
		return -EINVAL;
	}

	if (a[OVS_KEY_ATTR_VLAN])
		tci = nla_get_be16(a[OVS_KEY_ATTR_VLAN]);

	if (!(tci & htons(VLAN_TAG_PRESENT))) {
		if (tci) {
			OVS_NLERR(log, "%s TCI does not have VLAN_TAG_PRESENT bit set.",
				  (inner) ? "C-VLAN" : "VLAN");
			return -EINVAL;
		} else if (nla_len(a[OVS_KEY_ATTR_ENCAP])) {
			/* Corner case for truncated VLAN header. */
			OVS_NLERR(log, "Truncated %s header has non-zero encap attribute.",
				  (inner) ? "C-VLAN" : "VLAN");
			return -EINVAL;
		}
	}

	return 1;
}

static int validate_vlan_mask_from_nlattrs(const struct sw_flow_match *match,
					   u64 key_attrs, bool inner,
					   const struct nlattr **a, bool log)
{
	__be16 tci = 0;
	__be16 tpid = 0;
	bool encap_valid = !!(match->key->eth.vlan.tci &
			      htons(VLAN_TAG_PRESENT));
	bool i_encap_valid = !!(match->key->eth.cvlan.tci &
				htons(VLAN_TAG_PRESENT));

	if (!(key_attrs & (1 << OVS_KEY_ATTR_ENCAP))) {
		/* Not a VLAN. */
		return 0;
	}

	if ((!inner && !encap_valid) || (inner && !i_encap_valid)) {
		OVS_NLERR(log, "Encap mask attribute is set for non-%s frame.",
			  (inner) ? "C-VLAN" : "VLAN");
		return -EINVAL;
	}

	if (a[OVS_KEY_ATTR_VLAN])
		tci = nla_get_be16(a[OVS_KEY_ATTR_VLAN]);

	if (a[OVS_KEY_ATTR_ETHERTYPE])
		tpid = nla_get_be16(a[OVS_KEY_ATTR_ETHERTYPE]);

	if (tpid != htons(0xffff)) {
		OVS_NLERR(log, "Must have an exact match on %s TPID (mask=%x).",
			  (inner) ? "C-VLAN" : "VLAN", ntohs(tpid));
		return -EINVAL;
	}
	if (!(tci & htons(VLAN_TAG_PRESENT))) {
		OVS_NLERR(log, "%s TCI mask does not have exact match for VLAN_TAG_PRESENT bit.",
			  (inner) ? "C-VLAN" : "VLAN");
		return -EINVAL;
	}

	return 1;
}

static int __parse_vlan_from_nlattrs(struct sw_flow_match *match,
				     u64 *key_attrs, bool inner,
				     const struct nlattr **a, bool is_mask,
				     bool log)
{
	int err;
	const struct nlattr *encap;

	if (!is_mask)
		err = validate_vlan_from_nlattrs(match, *key_attrs, inner,
						 a, log);
	else
		err = validate_vlan_mask_from_nlattrs(match, *key_attrs, inner,
						      a, log);
	if (err <= 0)
		return err;

	err = encode_vlan_from_nlattrs(match, a, is_mask, inner);
	if (err)
		return err;

	*key_attrs &= ~(1 << OVS_KEY_ATTR_ENCAP);
	*key_attrs &= ~(1 << OVS_KEY_ATTR_VLAN);
	*key_attrs &= ~(1 << OVS_KEY_ATTR_ETHERTYPE);

	encap = a[OVS_KEY_ATTR_ENCAP];

	if (!is_mask)
		err = parse_flow_nlattrs(encap, a, key_attrs, log);
	else
		err = parse_flow_mask_nlattrs(encap, a, key_attrs, log);

	return err;
}

static int parse_vlan_from_nlattrs(struct sw_flow_match *match,
				   u64 *key_attrs, const struct nlattr **a,
				   bool is_mask, bool log)
{
	int err;
	bool encap_valid = false;

	err = __parse_vlan_from_nlattrs(match, key_attrs, false, a,
					is_mask, log);
	if (err)
		return err;

	encap_valid = !!(match->key->eth.vlan.tci & htons(VLAN_TAG_PRESENT));
	if (encap_valid) {
		err = __parse_vlan_from_nlattrs(match, key_attrs, true, a,
						is_mask, log);
		if (err)
			return err;
	}

	return 0;
}

static int parse_eth_type_from_nlattrs(struct sw_flow_match *match,
				       u64 *attrs, const struct nlattr **a,
				       bool is_mask, bool log)
{
	__be16 eth_type;

	eth_type = nla_get_be16(a[OVS_KEY_ATTR_ETHERTYPE]);
	if (is_mask) {
		/* Always exact match EtherType. */
		eth_type = htons(0xffff);
	} else if (!eth_proto_is_802_3(eth_type)) {
		OVS_NLERR(log, "EtherType %x is less than min %x",
				ntohs(eth_type), ETH_P_802_3_MIN);
		return -EINVAL;
	}

	SW_FLOW_KEY_PUT(match, eth.type, eth_type, is_mask);
	*attrs &= ~(1 << OVS_KEY_ATTR_ETHERTYPE);
	return 0;
}

static int metadata_from_nlattrs(struct net *net, struct sw_flow_match *match,
				 u64 *attrs, const struct nlattr **a,
				 bool is_mask, bool log)
{
	u8 mac_proto = MAC_PROTO_ETHERNET;

	if (*attrs & (1 << OVS_KEY_ATTR_DP_HASH)) {
		u32 hash_val = nla_get_u32(a[OVS_KEY_ATTR_DP_HASH]);

		SW_FLOW_KEY_PUT(match, ovs_flow_hash, hash_val, is_mask);
		*attrs &= ~(1 << OVS_KEY_ATTR_DP_HASH);
	}

	if (*attrs & (1 << OVS_KEY_ATTR_RECIRC_ID)) {
		u32 recirc_id = nla_get_u32(a[OVS_KEY_ATTR_RECIRC_ID]);

		SW_FLOW_KEY_PUT(match, recirc_id, recirc_id, is_mask);
		*attrs &= ~(1 << OVS_KEY_ATTR_RECIRC_ID);
	}

	if (*attrs & (1 << OVS_KEY_ATTR_PRIORITY)) {
		SW_FLOW_KEY_PUT(match, phy.priority,
			  nla_get_u32(a[OVS_KEY_ATTR_PRIORITY]), is_mask);
		*attrs &= ~(1 << OVS_KEY_ATTR_PRIORITY);
	}

	if (*attrs & (1 << OVS_KEY_ATTR_IN_PORT)) {
		u32 in_port = nla_get_u32(a[OVS_KEY_ATTR_IN_PORT]);

		if (is_mask) {
			in_port = 0xffffffff; /* Always exact match in_port. */
		} else if (in_port >= DP_MAX_PORTS) {
			OVS_NLERR(log, "Port %d exceeds max allowable %d",
				  in_port, DP_MAX_PORTS);
			return -EINVAL;
		}

		SW_FLOW_KEY_PUT(match, phy.in_port, in_port, is_mask);
		*attrs &= ~(1 << OVS_KEY_ATTR_IN_PORT);
	} else if (!is_mask) {
		SW_FLOW_KEY_PUT(match, phy.in_port, DP_MAX_PORTS, is_mask);
	}

	if (*attrs & (1 << OVS_KEY_ATTR_SKB_MARK)) {
		uint32_t mark = nla_get_u32(a[OVS_KEY_ATTR_SKB_MARK]);

		SW_FLOW_KEY_PUT(match, phy.skb_mark, mark, is_mask);
		*attrs &= ~(1 << OVS_KEY_ATTR_SKB_MARK);
	}
	if (*attrs & (1 << OVS_KEY_ATTR_TUNNEL)) {
		if (ip_tun_from_nlattr(a[OVS_KEY_ATTR_TUNNEL], match,
				       is_mask, log) < 0)
			return -EINVAL;
		*attrs &= ~(1 << OVS_KEY_ATTR_TUNNEL);
	}

	if (*attrs & (1 << OVS_KEY_ATTR_CT_STATE) &&
	    ovs_ct_verify(net, OVS_KEY_ATTR_CT_STATE)) {
		u32 ct_state = nla_get_u32(a[OVS_KEY_ATTR_CT_STATE]);

		if (ct_state & ~CT_SUPPORTED_MASK) {
			OVS_NLERR(log, "ct_state flags %08x unsupported",
				  ct_state);
			return -EINVAL;
		}

		SW_FLOW_KEY_PUT(match, ct_state, ct_state, is_mask);
		*attrs &= ~(1ULL << OVS_KEY_ATTR_CT_STATE);
	}
	if (*attrs & (1 << OVS_KEY_ATTR_CT_ZONE) &&
	    ovs_ct_verify(net, OVS_KEY_ATTR_CT_ZONE)) {
		u16 ct_zone = nla_get_u16(a[OVS_KEY_ATTR_CT_ZONE]);

		SW_FLOW_KEY_PUT(match, ct_zone, ct_zone, is_mask);
		*attrs &= ~(1ULL << OVS_KEY_ATTR_CT_ZONE);
	}
	if (*attrs & (1 << OVS_KEY_ATTR_CT_MARK) &&
	    ovs_ct_verify(net, OVS_KEY_ATTR_CT_MARK)) {
		u32 mark = nla_get_u32(a[OVS_KEY_ATTR_CT_MARK]);

		SW_FLOW_KEY_PUT(match, ct.mark, mark, is_mask);
		*attrs &= ~(1ULL << OVS_KEY_ATTR_CT_MARK);
	}
	if (*attrs & (1 << OVS_KEY_ATTR_CT_LABELS) &&
	    ovs_ct_verify(net, OVS_KEY_ATTR_CT_LABELS)) {
		const struct ovs_key_ct_labels *cl;

		cl = nla_data(a[OVS_KEY_ATTR_CT_LABELS]);
		SW_FLOW_KEY_MEMCPY(match, ct.labels, cl->ct_labels,
				   sizeof(*cl), is_mask);
		*attrs &= ~(1ULL << OVS_KEY_ATTR_CT_LABELS);
	}
	if (*attrs & (1ULL << OVS_KEY_ATTR_CT_ORIG_TUPLE_IPV4)) {
		const struct ovs_key_ct_tuple_ipv4 *ct;

		ct = nla_data(a[OVS_KEY_ATTR_CT_ORIG_TUPLE_IPV4]);

		SW_FLOW_KEY_PUT(match, ipv4.ct_orig.src, ct->ipv4_src, is_mask);
		SW_FLOW_KEY_PUT(match, ipv4.ct_orig.dst, ct->ipv4_dst, is_mask);
		SW_FLOW_KEY_PUT(match, ct.orig_tp.src, ct->src_port, is_mask);
		SW_FLOW_KEY_PUT(match, ct.orig_tp.dst, ct->dst_port, is_mask);
		SW_FLOW_KEY_PUT(match, ct_orig_proto, ct->ipv4_proto, is_mask);
		*attrs &= ~(1ULL << OVS_KEY_ATTR_CT_ORIG_TUPLE_IPV4);
	}
	if (*attrs & (1ULL << OVS_KEY_ATTR_CT_ORIG_TUPLE_IPV6)) {
		const struct ovs_key_ct_tuple_ipv6 *ct;

		ct = nla_data(a[OVS_KEY_ATTR_CT_ORIG_TUPLE_IPV6]);

		SW_FLOW_KEY_MEMCPY(match, ipv6.ct_orig.src, &ct->ipv6_src,
				   sizeof(match->key->ipv6.ct_orig.src),
				   is_mask);
		SW_FLOW_KEY_MEMCPY(match, ipv6.ct_orig.dst, &ct->ipv6_dst,
				   sizeof(match->key->ipv6.ct_orig.dst),
				   is_mask);
		SW_FLOW_KEY_PUT(match, ct.orig_tp.src, ct->src_port, is_mask);
		SW_FLOW_KEY_PUT(match, ct.orig_tp.dst, ct->dst_port, is_mask);
		SW_FLOW_KEY_PUT(match, ct_orig_proto, ct->ipv6_proto, is_mask);
		*attrs &= ~(1ULL << OVS_KEY_ATTR_CT_ORIG_TUPLE_IPV6);
	}

	/* For layer 3 packets the Ethernet type is provided
	 * and treated as metadata but no MAC addresses are provided.
	 */
	if (!(*attrs & (1ULL << OVS_KEY_ATTR_ETHERNET)) &&
	    (*attrs & (1ULL << OVS_KEY_ATTR_ETHERTYPE)))
		mac_proto = MAC_PROTO_NONE;

	/* Always exact match mac_proto */
	SW_FLOW_KEY_PUT(match, mac_proto, is_mask ? 0xff : mac_proto, is_mask);

	if (mac_proto == MAC_PROTO_NONE)
		return parse_eth_type_from_nlattrs(match, attrs, a, is_mask,
						   log);

	return 0;
}

int nsh_hdr_from_nlattr(const struct nlattr *attr,
			struct nshhdr *nh, size_t size)
{
	struct nlattr *a;
	int rem;
	u8 flags = 0;
	u8 ttl = 0;
	int mdlen = 0;

	/* validate_nsh has check this, so we needn't do duplicate check here
	 */
	if (size < NSH_BASE_HDR_LEN)
		return -ENOBUFS;

	nla_for_each_nested(a, attr, rem) {
		int type = nla_type(a);

		switch (type) {
		case OVS_NSH_KEY_ATTR_BASE: {
			const struct ovs_nsh_key_base *base = nla_data(a);

			flags = base->flags;
			ttl = base->ttl;
			nh->np = base->np;
			nh->mdtype = base->mdtype;
			nh->path_hdr = base->path_hdr;
			break;
		}
		case OVS_NSH_KEY_ATTR_MD1:
			mdlen = nla_len(a);
			if (mdlen > size - NSH_BASE_HDR_LEN)
				return -ENOBUFS;
			memcpy(&nh->md1, nla_data(a), mdlen);
			break;

		case OVS_NSH_KEY_ATTR_MD2:
			mdlen = nla_len(a);
			if (mdlen > size - NSH_BASE_HDR_LEN)
				return -ENOBUFS;
			memcpy(&nh->md2, nla_data(a), mdlen);
			break;

		default:
			return -EINVAL;
		}
	}

	/* nsh header length  = NSH_BASE_HDR_LEN + mdlen */
	nh->ver_flags_ttl_len = 0;
	nsh_set_flags_ttl_len(nh, flags, ttl, NSH_BASE_HDR_LEN + mdlen);

	return 0;
}

int nsh_key_from_nlattr(const struct nlattr *attr,
			struct ovs_key_nsh *nsh, struct ovs_key_nsh *nsh_mask)
{
	struct nlattr *a;
	int rem;

	/* validate_nsh has check this, so we needn't do duplicate check here
	 */
	nla_for_each_nested(a, attr, rem) {
		int type = nla_type(a);

		switch (type) {
		case OVS_NSH_KEY_ATTR_BASE: {
			const struct ovs_nsh_key_base *base = nla_data(a);
			const struct ovs_nsh_key_base *base_mask = base + 1;

			nsh->base = *base;
			nsh_mask->base = *base_mask;
			break;
		}
		case OVS_NSH_KEY_ATTR_MD1: {
			const struct ovs_nsh_key_md1 *md1 = nla_data(a);
			const struct ovs_nsh_key_md1 *md1_mask = md1 + 1;

			memcpy(nsh->context, md1->context, sizeof(*md1));
			memcpy(nsh_mask->context, md1_mask->context,
			       sizeof(*md1_mask));
			break;
		}
		case OVS_NSH_KEY_ATTR_MD2:
			/* Not supported yet */
			return -ENOTSUPP;
		default:
			return -EINVAL;
		}
	}

	return 0;
}

static int nsh_key_put_from_nlattr(const struct nlattr *attr,
				   struct sw_flow_match *match, bool is_mask,
				   bool is_push_nsh, bool log)
{
	struct nlattr *a;
	int rem;
	bool has_base = false;
	bool has_md1 = false;
	bool has_md2 = false;
	u8 mdtype = 0;
	int mdlen = 0;

	if (WARN_ON(is_push_nsh && is_mask))
		return -EINVAL;

	nla_for_each_nested(a, attr, rem) {
		int type = nla_type(a);
		int i;

		if (type > OVS_NSH_KEY_ATTR_MAX) {
			OVS_NLERR(log, "nsh attr %d is out of range max %d",
				  type, OVS_NSH_KEY_ATTR_MAX);
			return -EINVAL;
		}

		if (!check_attr_len(nla_len(a),
				    ovs_nsh_key_attr_lens[type].len)) {
			OVS_NLERR(
			    log,
			    "nsh attr %d has unexpected len %d expected %d",
			    type,
			    nla_len(a),
			    ovs_nsh_key_attr_lens[type].len
			);
			return -EINVAL;
		}

		switch (type) {
		case OVS_NSH_KEY_ATTR_BASE: {
			const struct ovs_nsh_key_base *base = nla_data(a);

			has_base = true;
			mdtype = base->mdtype;
			SW_FLOW_KEY_PUT(match, nsh.base.flags,
					base->flags, is_mask);
			SW_FLOW_KEY_PUT(match, nsh.base.ttl,
					base->ttl, is_mask);
			SW_FLOW_KEY_PUT(match, nsh.base.mdtype,
					base->mdtype, is_mask);
			SW_FLOW_KEY_PUT(match, nsh.base.np,
					base->np, is_mask);
			SW_FLOW_KEY_PUT(match, nsh.base.path_hdr,
					base->path_hdr, is_mask);
			break;
		}
		case OVS_NSH_KEY_ATTR_MD1: {
			const struct ovs_nsh_key_md1 *md1 = nla_data(a);

			has_md1 = true;
			for (i = 0; i < NSH_MD1_CONTEXT_SIZE; i++)
				SW_FLOW_KEY_PUT(match, nsh.context[i],
						md1->context[i], is_mask);
			break;
		}
		case OVS_NSH_KEY_ATTR_MD2:
			if (!is_push_nsh) /* Not supported MD type 2 yet */
				return -ENOTSUPP;

			has_md2 = true;
			mdlen = nla_len(a);
			if (mdlen > NSH_CTX_HDRS_MAX_LEN || mdlen <= 0) {
				OVS_NLERR(
				    log,
				    "Invalid MD length %d for MD type %d",
				    mdlen,
				    mdtype
				);
				return -EINVAL;
			}
			break;
		default:
			OVS_NLERR(log, "Unknown nsh attribute %d",
				  type);
			return -EINVAL;
		}
	}

	if (rem > 0) {
		OVS_NLERR(log, "nsh attribute has %d unknown bytes.", rem);
		return -EINVAL;
	}

	if (has_md1 && has_md2) {
		OVS_NLERR(
		    1,
		    "invalid nsh attribute: md1 and md2 are exclusive."
		);
		return -EINVAL;
	}

	if (!is_mask) {
		if ((has_md1 && mdtype != NSH_M_TYPE1) ||
		    (has_md2 && mdtype != NSH_M_TYPE2)) {
			OVS_NLERR(1, "nsh attribute has unmatched MD type %d.",
				  mdtype);
			return -EINVAL;
		}

		if (is_push_nsh &&
		    (!has_base || (!has_md1 && !has_md2))) {
			OVS_NLERR(
			    1,
			    "push_nsh: missing base or metadata attributes"
			);
			return -EINVAL;
		}
	}

	return 0;
}

static int ovs_key_from_nlattrs(struct net *net, struct sw_flow_match *match,
				u64 attrs, const struct nlattr **a,
				bool is_mask, bool log)
{
	int err;

	err = metadata_from_nlattrs(net, match, &attrs, a, is_mask, log);
	if (err)
		return err;

	if (attrs & (1 << OVS_KEY_ATTR_ETHERNET)) {
		const struct ovs_key_ethernet *eth_key;

		eth_key = nla_data(a[OVS_KEY_ATTR_ETHERNET]);
		SW_FLOW_KEY_MEMCPY(match, eth.src,
				eth_key->eth_src, ETH_ALEN, is_mask);
		SW_FLOW_KEY_MEMCPY(match, eth.dst,
				eth_key->eth_dst, ETH_ALEN, is_mask);
		attrs &= ~(1 << OVS_KEY_ATTR_ETHERNET);

		if (attrs & (1 << OVS_KEY_ATTR_VLAN)) {
			/* VLAN attribute is always parsed before getting here since it
			 * may occur multiple times.
			 */
			OVS_NLERR(log, "VLAN attribute unexpected.");
			return -EINVAL;
		}

		if (attrs & (1 << OVS_KEY_ATTR_ETHERTYPE)) {
			err = parse_eth_type_from_nlattrs(match, &attrs, a, is_mask,
							  log);
			if (err)
				return err;
		} else if (!is_mask) {
			SW_FLOW_KEY_PUT(match, eth.type, htons(ETH_P_802_2), is_mask);
		}
	} else if (!match->key->eth.type) {
		OVS_NLERR(log, "Either Ethernet header or EtherType is required.");
		return -EINVAL;
	}

	if (attrs & (1 << OVS_KEY_ATTR_IPV4)) {
		const struct ovs_key_ipv4 *ipv4_key;

		ipv4_key = nla_data(a[OVS_KEY_ATTR_IPV4]);
		if (!is_mask && ipv4_key->ipv4_frag > OVS_FRAG_TYPE_MAX) {
			OVS_NLERR(log, "IPv4 frag type %d is out of range max %d",
				  ipv4_key->ipv4_frag, OVS_FRAG_TYPE_MAX);
			return -EINVAL;
		}
		SW_FLOW_KEY_PUT(match, ip.proto,
				ipv4_key->ipv4_proto, is_mask);
		SW_FLOW_KEY_PUT(match, ip.tos,
				ipv4_key->ipv4_tos, is_mask);
		SW_FLOW_KEY_PUT(match, ip.ttl,
				ipv4_key->ipv4_ttl, is_mask);
		SW_FLOW_KEY_PUT(match, ip.frag,
				ipv4_key->ipv4_frag, is_mask);
		SW_FLOW_KEY_PUT(match, ipv4.addr.src,
				ipv4_key->ipv4_src, is_mask);
		SW_FLOW_KEY_PUT(match, ipv4.addr.dst,
				ipv4_key->ipv4_dst, is_mask);
		attrs &= ~(1 << OVS_KEY_ATTR_IPV4);
	}

	if (attrs & (1 << OVS_KEY_ATTR_IPV6)) {
		const struct ovs_key_ipv6 *ipv6_key;

		ipv6_key = nla_data(a[OVS_KEY_ATTR_IPV6]);
		if (!is_mask && ipv6_key->ipv6_frag > OVS_FRAG_TYPE_MAX) {
			OVS_NLERR(log, "IPv6 frag type %d is out of range max %d",
				  ipv6_key->ipv6_frag, OVS_FRAG_TYPE_MAX);
			return -EINVAL;
		}

		if (!is_mask && ipv6_key->ipv6_label & htonl(0xFFF00000)) {
			OVS_NLERR(log, "IPv6 flow label %x is out of range (max=%x)",
				  ntohl(ipv6_key->ipv6_label), (1 << 20) - 1);
			return -EINVAL;
		}

		SW_FLOW_KEY_PUT(match, ipv6.label,
				ipv6_key->ipv6_label, is_mask);
		SW_FLOW_KEY_PUT(match, ip.proto,
				ipv6_key->ipv6_proto, is_mask);
		SW_FLOW_KEY_PUT(match, ip.tos,
				ipv6_key->ipv6_tclass, is_mask);
		SW_FLOW_KEY_PUT(match, ip.ttl,
				ipv6_key->ipv6_hlimit, is_mask);
		SW_FLOW_KEY_PUT(match, ip.frag,
				ipv6_key->ipv6_frag, is_mask);
		SW_FLOW_KEY_MEMCPY(match, ipv6.addr.src,
				ipv6_key->ipv6_src,
				sizeof(match->key->ipv6.addr.src),
				is_mask);
		SW_FLOW_KEY_MEMCPY(match, ipv6.addr.dst,
				ipv6_key->ipv6_dst,
				sizeof(match->key->ipv6.addr.dst),
				is_mask);

		attrs &= ~(1 << OVS_KEY_ATTR_IPV6);
	}

	if (attrs & (1 << OVS_KEY_ATTR_ARP)) {
		const struct ovs_key_arp *arp_key;

		arp_key = nla_data(a[OVS_KEY_ATTR_ARP]);
		if (!is_mask && (arp_key->arp_op & htons(0xff00))) {
			OVS_NLERR(log, "Unknown ARP opcode (opcode=%d).",
				  arp_key->arp_op);
			return -EINVAL;
		}

		SW_FLOW_KEY_PUT(match, ipv4.addr.src,
				arp_key->arp_sip, is_mask);
		SW_FLOW_KEY_PUT(match, ipv4.addr.dst,
			arp_key->arp_tip, is_mask);
		SW_FLOW_KEY_PUT(match, ip.proto,
				ntohs(arp_key->arp_op), is_mask);
		SW_FLOW_KEY_MEMCPY(match, ipv4.arp.sha,
				arp_key->arp_sha, ETH_ALEN, is_mask);
		SW_FLOW_KEY_MEMCPY(match, ipv4.arp.tha,
				arp_key->arp_tha, ETH_ALEN, is_mask);

		attrs &= ~(1 << OVS_KEY_ATTR_ARP);
	}

	if (attrs & (1 << OVS_KEY_ATTR_NSH)) {
		if (nsh_key_put_from_nlattr(a[OVS_KEY_ATTR_NSH], match,
					    is_mask, false, log) < 0)
			return -EINVAL;
		attrs &= ~(1 << OVS_KEY_ATTR_NSH);
	}

	if (attrs & (1 << OVS_KEY_ATTR_MPLS)) {
		const struct ovs_key_mpls *mpls_key;

		mpls_key = nla_data(a[OVS_KEY_ATTR_MPLS]);
		SW_FLOW_KEY_PUT(match, mpls.top_lse,
				mpls_key->mpls_lse, is_mask);

		attrs &= ~(1 << OVS_KEY_ATTR_MPLS);
	 }

	if (attrs & (1 << OVS_KEY_ATTR_TCP)) {
		const struct ovs_key_tcp *tcp_key;

		tcp_key = nla_data(a[OVS_KEY_ATTR_TCP]);
		SW_FLOW_KEY_PUT(match, tp.src, tcp_key->tcp_src, is_mask);
		SW_FLOW_KEY_PUT(match, tp.dst, tcp_key->tcp_dst, is_mask);
		attrs &= ~(1 << OVS_KEY_ATTR_TCP);
	}

	if (attrs & (1 << OVS_KEY_ATTR_TCP_FLAGS)) {
		SW_FLOW_KEY_PUT(match, tp.flags,
				nla_get_be16(a[OVS_KEY_ATTR_TCP_FLAGS]),
				is_mask);
		attrs &= ~(1 << OVS_KEY_ATTR_TCP_FLAGS);
	}

	if (attrs & (1 << OVS_KEY_ATTR_UDP)) {
		const struct ovs_key_udp *udp_key;

		udp_key = nla_data(a[OVS_KEY_ATTR_UDP]);
		SW_FLOW_KEY_PUT(match, tp.src, udp_key->udp_src, is_mask);
		SW_FLOW_KEY_PUT(match, tp.dst, udp_key->udp_dst, is_mask);
		attrs &= ~(1 << OVS_KEY_ATTR_UDP);
	}

	if (attrs & (1 << OVS_KEY_ATTR_SCTP)) {
		const struct ovs_key_sctp *sctp_key;

		sctp_key = nla_data(a[OVS_KEY_ATTR_SCTP]);
		SW_FLOW_KEY_PUT(match, tp.src, sctp_key->sctp_src, is_mask);
		SW_FLOW_KEY_PUT(match, tp.dst, sctp_key->sctp_dst, is_mask);
		attrs &= ~(1 << OVS_KEY_ATTR_SCTP);
	}

	if (attrs & (1 << OVS_KEY_ATTR_ICMP)) {
		const struct ovs_key_icmp *icmp_key;

		icmp_key = nla_data(a[OVS_KEY_ATTR_ICMP]);
		SW_FLOW_KEY_PUT(match, tp.src,
				htons(icmp_key->icmp_type), is_mask);
		SW_FLOW_KEY_PUT(match, tp.dst,
				htons(icmp_key->icmp_code), is_mask);
		attrs &= ~(1 << OVS_KEY_ATTR_ICMP);
	}

	if (attrs & (1 << OVS_KEY_ATTR_ICMPV6)) {
		const struct ovs_key_icmpv6 *icmpv6_key;

		icmpv6_key = nla_data(a[OVS_KEY_ATTR_ICMPV6]);
		SW_FLOW_KEY_PUT(match, tp.src,
				htons(icmpv6_key->icmpv6_type), is_mask);
		SW_FLOW_KEY_PUT(match, tp.dst,
				htons(icmpv6_key->icmpv6_code), is_mask);
		attrs &= ~(1 << OVS_KEY_ATTR_ICMPV6);
	}

	if (attrs & (1 << OVS_KEY_ATTR_ND)) {
		const struct ovs_key_nd *nd_key;

		nd_key = nla_data(a[OVS_KEY_ATTR_ND]);
		SW_FLOW_KEY_MEMCPY(match, ipv6.nd.target,
			nd_key->nd_target,
			sizeof(match->key->ipv6.nd.target),
			is_mask);
		SW_FLOW_KEY_MEMCPY(match, ipv6.nd.sll,
			nd_key->nd_sll, ETH_ALEN, is_mask);
		SW_FLOW_KEY_MEMCPY(match, ipv6.nd.tll,
				nd_key->nd_tll, ETH_ALEN, is_mask);
		attrs &= ~(1 << OVS_KEY_ATTR_ND);
	}

	if (attrs != 0) {
		OVS_NLERR(log, "Unknown key attributes %llx",
			  (unsigned long long)attrs);
		return -EINVAL;
	}

	return 0;
}

static void nlattr_set(struct nlattr *attr, u8 val,
		       const struct ovs_len_tbl *tbl)
{
	struct nlattr *nla;
	int rem;

	/* The nlattr stream should already have been validated */
	nla_for_each_nested(nla, attr, rem) {
		if (tbl[nla_type(nla)].len == OVS_ATTR_NESTED) {
			if (tbl[nla_type(nla)].next)
				tbl = tbl[nla_type(nla)].next;
			nlattr_set(nla, val, tbl);
		} else {
			memset(nla_data(nla), val, nla_len(nla));
		}

		if (nla_type(nla) == OVS_KEY_ATTR_CT_STATE)
			*(u32 *)nla_data(nla) &= CT_SUPPORTED_MASK;
	}
}

static void mask_set_nlattr(struct nlattr *attr, u8 val)
{
	nlattr_set(attr, val, ovs_key_lens);
}

/**
 * ovs_nla_get_match - parses Netlink attributes into a flow key and
 * mask. In case the 'mask' is NULL, the flow is treated as exact match
 * flow. Otherwise, it is treated as a wildcarded flow, except the mask
 * does not include any don't care bit.
 * @net: Used to determine per-namespace field support.
 * @match: receives the extracted flow match information.
 * @key: Netlink attribute holding nested %OVS_KEY_ATTR_* Netlink attribute
 * sequence. The fields should of the packet that triggered the creation
 * of this flow.
 * @mask: Optional. Netlink attribute holding nested %OVS_KEY_ATTR_* Netlink
 * attribute specifies the mask field of the wildcarded flow.
 * @log: Boolean to allow kernel error logging.  Normally true, but when
 * probing for feature compatibility this should be passed in as false to
 * suppress unnecessary error logging.
 */
int ovs_nla_get_match(struct net *net, struct sw_flow_match *match,
		      const struct nlattr *nla_key,
		      const struct nlattr *nla_mask,
		      bool log)
{
	const struct nlattr *a[OVS_KEY_ATTR_MAX + 1];
	struct nlattr *newmask = NULL;
	u64 key_attrs = 0;
	u64 mask_attrs = 0;
	int err;

	err = parse_flow_nlattrs(nla_key, a, &key_attrs, log);
	if (err)
		return err;

	err = parse_vlan_from_nlattrs(match, &key_attrs, a, false, log);
	if (err)
		return err;

	err = ovs_key_from_nlattrs(net, match, key_attrs, a, false, log);
	if (err)
		return err;

	if (match->mask) {
		if (!nla_mask) {
			/* Create an exact match mask. We need to set to 0xff
			 * all the 'match->mask' fields that have been touched
			 * in 'match->key'. We cannot simply memset
			 * 'match->mask', because padding bytes and fields not
			 * specified in 'match->key' should be left to 0.
			 * Instead, we use a stream of netlink attributes,
			 * copied from 'key' and set to 0xff.
			 * ovs_key_from_nlattrs() will take care of filling
			 * 'match->mask' appropriately.
			 */
			newmask = kmemdup(nla_key,
					  nla_total_size(nla_len(nla_key)),
					  GFP_KERNEL);
			if (!newmask)
				return -ENOMEM;

			mask_set_nlattr(newmask, 0xff);

			/* The userspace does not send tunnel attributes that
			 * are 0, but we should not wildcard them nonetheless.
			 */
			if (match->key->tun_proto)
				SW_FLOW_KEY_MEMSET_FIELD(match, tun_key,
							 0xff, true);

			nla_mask = newmask;
		}

		err = parse_flow_mask_nlattrs(nla_mask, a, &mask_attrs, log);
		if (err)
			goto free_newmask;

		/* Always match on tci. */
		SW_FLOW_KEY_PUT(match, eth.vlan.tci, htons(0xffff), true);
		SW_FLOW_KEY_PUT(match, eth.cvlan.tci, htons(0xffff), true);

		err = parse_vlan_from_nlattrs(match, &mask_attrs, a, true, log);
		if (err)
			goto free_newmask;

		err = ovs_key_from_nlattrs(net, match, mask_attrs, a, true,
					   log);
		if (err)
			goto free_newmask;
	}

	if (!match_validate(match, key_attrs, mask_attrs, log))
		err = -EINVAL;

free_newmask:
	kfree(newmask);
	return err;
}

static size_t get_ufid_len(const struct nlattr *attr, bool log)
{
	size_t len;

	if (!attr)
		return 0;

	len = nla_len(attr);
	if (len < 1 || len > MAX_UFID_LENGTH) {
		OVS_NLERR(log, "ufid size %u bytes exceeds the range (1, %d)",
			  nla_len(attr), MAX_UFID_LENGTH);
		return 0;
	}

	return len;
}

/* Initializes 'flow->ufid', returning true if 'attr' contains a valid UFID,
 * or false otherwise.
 */
bool ovs_nla_get_ufid(struct sw_flow_id *sfid, const struct nlattr *attr,
		      bool log)
{
	sfid->ufid_len = get_ufid_len(attr, log);
	if (sfid->ufid_len)
		memcpy(sfid->ufid, nla_data(attr), sfid->ufid_len);

	return sfid->ufid_len;
}

int ovs_nla_get_identifier(struct sw_flow_id *sfid, const struct nlattr *ufid,
			   const struct sw_flow_key *key, bool log)
{
	struct sw_flow_key *new_key;

	if (ovs_nla_get_ufid(sfid, ufid, log))
		return 0;

	/* If UFID was not provided, use unmasked key. */
	new_key = kmalloc(sizeof(*new_key), GFP_KERNEL);
	if (!new_key)
		return -ENOMEM;
	memcpy(new_key, key, sizeof(*key));
	sfid->unmasked_key = new_key;

	return 0;
}

u32 ovs_nla_get_ufid_flags(const struct nlattr *attr)
{
	return attr ? nla_get_u32(attr) : 0;
}

/**
 * ovs_nla_get_flow_metadata - parses Netlink attributes into a flow key.
 * @net: Network namespace.
 * @key: Receives extracted in_port, priority, tun_key, skb_mark and conntrack
 * metadata.
 * @a: Array of netlink attributes holding parsed %OVS_KEY_ATTR_* Netlink
 * attributes.
 * @attrs: Bit mask for the netlink attributes included in @a.
 * @log: Boolean to allow kernel error logging.  Normally true, but when
 * probing for feature compatibility this should be passed in as false to
 * suppress unnecessary error logging.
 *
 * This parses a series of Netlink attributes that form a flow key, which must
 * take the same form accepted by flow_from_nlattrs(), but only enough of it to
 * get the metadata, that is, the parts of the flow key that cannot be
 * extracted from the packet itself.
 *
 * This must be called before the packet key fields are filled in 'key'.
 */

int ovs_nla_get_flow_metadata(struct net *net,
			      const struct nlattr *a[OVS_KEY_ATTR_MAX + 1],
			      u64 attrs, struct sw_flow_key *key, bool log)
{
	struct sw_flow_match match;

	memset(&match, 0, sizeof(match));
	match.key = key;

	key->ct_state = 0;
	key->ct_zone = 0;
	key->ct_orig_proto = 0;
	memset(&key->ct, 0, sizeof(key->ct));
	memset(&key->ipv4.ct_orig, 0, sizeof(key->ipv4.ct_orig));
	memset(&key->ipv6.ct_orig, 0, sizeof(key->ipv6.ct_orig));

	key->phy.in_port = DP_MAX_PORTS;

	return metadata_from_nlattrs(net, &match, &attrs, a, false, log);
}

static int ovs_nla_put_vlan(struct sk_buff *skb, const struct vlan_head *vh,
			    bool is_mask)
{
	__be16 eth_type = !is_mask ? vh->tpid : htons(0xffff);

	if (nla_put_be16(skb, OVS_KEY_ATTR_ETHERTYPE, eth_type) ||
	    nla_put_be16(skb, OVS_KEY_ATTR_VLAN, vh->tci))
		return -EMSGSIZE;
	return 0;
}

static int nsh_key_to_nlattr(const struct ovs_key_nsh *nsh, bool is_mask,
			     struct sk_buff *skb)
{
	struct nlattr *start;

	start = nla_nest_start(skb, OVS_KEY_ATTR_NSH);
	if (!start)
		return -EMSGSIZE;

	if (nla_put(skb, OVS_NSH_KEY_ATTR_BASE, sizeof(nsh->base), &nsh->base))
		goto nla_put_failure;

	if (is_mask || nsh->base.mdtype == NSH_M_TYPE1) {
		if (nla_put(skb, OVS_NSH_KEY_ATTR_MD1,
			    sizeof(nsh->context), nsh->context))
			goto nla_put_failure;
	}

	/* Don't support MD type 2 yet */

	nla_nest_end(skb, start);

	return 0;

nla_put_failure:
	return -EMSGSIZE;
}

static int __ovs_nla_put_key(const struct sw_flow_key *swkey,
			     const struct sw_flow_key *output, bool is_mask,
			     struct sk_buff *skb)
{
	struct ovs_key_ethernet *eth_key;
	struct nlattr *nla;
	struct nlattr *encap = NULL;
	struct nlattr *in_encap = NULL;

	if (nla_put_u32(skb, OVS_KEY_ATTR_RECIRC_ID, output->recirc_id))
		goto nla_put_failure;

	if (nla_put_u32(skb, OVS_KEY_ATTR_DP_HASH, output->ovs_flow_hash))
		goto nla_put_failure;

	if (nla_put_u32(skb, OVS_KEY_ATTR_PRIORITY, output->phy.priority))
		goto nla_put_failure;

	if ((swkey->tun_proto || is_mask)) {
		const void *opts = NULL;

		if (output->tun_key.tun_flags & TUNNEL_OPTIONS_PRESENT)
			opts = TUN_METADATA_OPTS(output, swkey->tun_opts_len);

		if (ip_tun_to_nlattr(skb, &output->tun_key, opts,
				     swkey->tun_opts_len, swkey->tun_proto))
			goto nla_put_failure;
	}

	if (swkey->phy.in_port == DP_MAX_PORTS) {
		if (is_mask && (output->phy.in_port == 0xffff))
			if (nla_put_u32(skb, OVS_KEY_ATTR_IN_PORT, 0xffffffff))
				goto nla_put_failure;
	} else {
		u16 upper_u16;
		upper_u16 = !is_mask ? 0 : 0xffff;

		if (nla_put_u32(skb, OVS_KEY_ATTR_IN_PORT,
				(upper_u16 << 16) | output->phy.in_port))
			goto nla_put_failure;
	}

	if (nla_put_u32(skb, OVS_KEY_ATTR_SKB_MARK, output->phy.skb_mark))
		goto nla_put_failure;

	if (ovs_ct_put_key(swkey, output, skb))
		goto nla_put_failure;

	if (ovs_key_mac_proto(swkey) == MAC_PROTO_ETHERNET) {
		nla = nla_reserve(skb, OVS_KEY_ATTR_ETHERNET, sizeof(*eth_key));
		if (!nla)
			goto nla_put_failure;

		eth_key = nla_data(nla);
		ether_addr_copy(eth_key->eth_src, output->eth.src);
		ether_addr_copy(eth_key->eth_dst, output->eth.dst);

		if (swkey->eth.vlan.tci || eth_type_vlan(swkey->eth.type)) {
			if (ovs_nla_put_vlan(skb, &output->eth.vlan, is_mask))
				goto nla_put_failure;
			encap = nla_nest_start(skb, OVS_KEY_ATTR_ENCAP);
			if (!swkey->eth.vlan.tci)
				goto unencap;

			if (swkey->eth.cvlan.tci || eth_type_vlan(swkey->eth.type)) {
				if (ovs_nla_put_vlan(skb, &output->eth.cvlan, is_mask))
					goto nla_put_failure;
				in_encap = nla_nest_start(skb, OVS_KEY_ATTR_ENCAP);
				if (!swkey->eth.cvlan.tci)
					goto unencap;
			}
		}

		if (swkey->eth.type == htons(ETH_P_802_2)) {
			/*
			* Ethertype 802.2 is represented in the netlink with omitted
			* OVS_KEY_ATTR_ETHERTYPE in the flow key attribute, and
			* 0xffff in the mask attribute.  Ethertype can also
			* be wildcarded.
			*/
			if (is_mask && output->eth.type)
				if (nla_put_be16(skb, OVS_KEY_ATTR_ETHERTYPE,
							output->eth.type))
					goto nla_put_failure;
			goto unencap;
		}
	}

	if (nla_put_be16(skb, OVS_KEY_ATTR_ETHERTYPE, output->eth.type))
		goto nla_put_failure;

	if (eth_type_vlan(swkey->eth.type)) {
		/* There are 3 VLAN tags, we don't know anything about the rest
		 * of the packet, so truncate here.
		 */
		WARN_ON_ONCE(!(encap && in_encap));
		goto unencap;
	}

	if (swkey->eth.type == htons(ETH_P_IP)) {
		struct ovs_key_ipv4 *ipv4_key;

		nla = nla_reserve(skb, OVS_KEY_ATTR_IPV4, sizeof(*ipv4_key));
		if (!nla)
			goto nla_put_failure;
		ipv4_key = nla_data(nla);
		ipv4_key->ipv4_src = output->ipv4.addr.src;
		ipv4_key->ipv4_dst = output->ipv4.addr.dst;
		ipv4_key->ipv4_proto = output->ip.proto;
		ipv4_key->ipv4_tos = output->ip.tos;
		ipv4_key->ipv4_ttl = output->ip.ttl;
		ipv4_key->ipv4_frag = output->ip.frag;
	} else if (swkey->eth.type == htons(ETH_P_IPV6)) {
		struct ovs_key_ipv6 *ipv6_key;

		nla = nla_reserve(skb, OVS_KEY_ATTR_IPV6, sizeof(*ipv6_key));
		if (!nla)
			goto nla_put_failure;
		ipv6_key = nla_data(nla);
		memcpy(ipv6_key->ipv6_src, &output->ipv6.addr.src,
				sizeof(ipv6_key->ipv6_src));
		memcpy(ipv6_key->ipv6_dst, &output->ipv6.addr.dst,
				sizeof(ipv6_key->ipv6_dst));
		ipv6_key->ipv6_label = output->ipv6.label;
		ipv6_key->ipv6_proto = output->ip.proto;
		ipv6_key->ipv6_tclass = output->ip.tos;
		ipv6_key->ipv6_hlimit = output->ip.ttl;
		ipv6_key->ipv6_frag = output->ip.frag;
	} else if (swkey->eth.type == htons(ETH_P_NSH)) {
		if (nsh_key_to_nlattr(&output->nsh, is_mask, skb))
			goto nla_put_failure;
	} else if (swkey->eth.type == htons(ETH_P_ARP) ||
		   swkey->eth.type == htons(ETH_P_RARP)) {
		struct ovs_key_arp *arp_key;

		nla = nla_reserve(skb, OVS_KEY_ATTR_ARP, sizeof(*arp_key));
		if (!nla)
			goto nla_put_failure;
		arp_key = nla_data(nla);
		memset(arp_key, 0, sizeof(struct ovs_key_arp));
		arp_key->arp_sip = output->ipv4.addr.src;
		arp_key->arp_tip = output->ipv4.addr.dst;
		arp_key->arp_op = htons(output->ip.proto);
		ether_addr_copy(arp_key->arp_sha, output->ipv4.arp.sha);
		ether_addr_copy(arp_key->arp_tha, output->ipv4.arp.tha);
	} else if (eth_p_mpls(swkey->eth.type)) {
		struct ovs_key_mpls *mpls_key;

		nla = nla_reserve(skb, OVS_KEY_ATTR_MPLS, sizeof(*mpls_key));
		if (!nla)
			goto nla_put_failure;
		mpls_key = nla_data(nla);
		mpls_key->mpls_lse = output->mpls.top_lse;
	}

	if ((swkey->eth.type == htons(ETH_P_IP) ||
	     swkey->eth.type == htons(ETH_P_IPV6)) &&
	     swkey->ip.frag != OVS_FRAG_TYPE_LATER) {

		if (swkey->ip.proto == IPPROTO_TCP) {
			struct ovs_key_tcp *tcp_key;

			nla = nla_reserve(skb, OVS_KEY_ATTR_TCP, sizeof(*tcp_key));
			if (!nla)
				goto nla_put_failure;
			tcp_key = nla_data(nla);
			tcp_key->tcp_src = output->tp.src;
			tcp_key->tcp_dst = output->tp.dst;
			if (nla_put_be16(skb, OVS_KEY_ATTR_TCP_FLAGS,
					 output->tp.flags))
				goto nla_put_failure;
		} else if (swkey->ip.proto == IPPROTO_UDP) {
			struct ovs_key_udp *udp_key;

			nla = nla_reserve(skb, OVS_KEY_ATTR_UDP, sizeof(*udp_key));
			if (!nla)
				goto nla_put_failure;
			udp_key = nla_data(nla);
			udp_key->udp_src = output->tp.src;
			udp_key->udp_dst = output->tp.dst;
		} else if (swkey->ip.proto == IPPROTO_SCTP) {
			struct ovs_key_sctp *sctp_key;

			nla = nla_reserve(skb, OVS_KEY_ATTR_SCTP, sizeof(*sctp_key));
			if (!nla)
				goto nla_put_failure;
			sctp_key = nla_data(nla);
			sctp_key->sctp_src = output->tp.src;
			sctp_key->sctp_dst = output->tp.dst;
		} else if (swkey->eth.type == htons(ETH_P_IP) &&
			   swkey->ip.proto == IPPROTO_ICMP) {
			struct ovs_key_icmp *icmp_key;

			nla = nla_reserve(skb, OVS_KEY_ATTR_ICMP, sizeof(*icmp_key));
			if (!nla)
				goto nla_put_failure;
			icmp_key = nla_data(nla);
			icmp_key->icmp_type = ntohs(output->tp.src);
			icmp_key->icmp_code = ntohs(output->tp.dst);
		} else if (swkey->eth.type == htons(ETH_P_IPV6) &&
			   swkey->ip.proto == IPPROTO_ICMPV6) {
			struct ovs_key_icmpv6 *icmpv6_key;

			nla = nla_reserve(skb, OVS_KEY_ATTR_ICMPV6,
						sizeof(*icmpv6_key));
			if (!nla)
				goto nla_put_failure;
			icmpv6_key = nla_data(nla);
			icmpv6_key->icmpv6_type = ntohs(output->tp.src);
			icmpv6_key->icmpv6_code = ntohs(output->tp.dst);

			if (icmpv6_key->icmpv6_type == NDISC_NEIGHBOUR_SOLICITATION ||
			    icmpv6_key->icmpv6_type == NDISC_NEIGHBOUR_ADVERTISEMENT) {
				struct ovs_key_nd *nd_key;

				nla = nla_reserve(skb, OVS_KEY_ATTR_ND, sizeof(*nd_key));
				if (!nla)
					goto nla_put_failure;
				nd_key = nla_data(nla);
				memcpy(nd_key->nd_target, &output->ipv6.nd.target,
							sizeof(nd_key->nd_target));
				ether_addr_copy(nd_key->nd_sll, output->ipv6.nd.sll);
				ether_addr_copy(nd_key->nd_tll, output->ipv6.nd.tll);
			}
		}
	}

unencap:
	if (in_encap)
		nla_nest_end(skb, in_encap);
	if (encap)
		nla_nest_end(skb, encap);

	return 0;

nla_put_failure:
	return -EMSGSIZE;
}

int ovs_nla_put_key(const struct sw_flow_key *swkey,
		    const struct sw_flow_key *output, int attr, bool is_mask,
		    struct sk_buff *skb)
{
	int err;
	struct nlattr *nla;

	nla = nla_nest_start(skb, attr);
	if (!nla)
		return -EMSGSIZE;
	err = __ovs_nla_put_key(swkey, output, is_mask, skb);
	if (err)
		return err;
	nla_nest_end(skb, nla);

	return 0;
}

/* Called with ovs_mutex or RCU read lock. */
int ovs_nla_put_identifier(const struct sw_flow *flow, struct sk_buff *skb)
{
	if (ovs_identifier_is_ufid(&flow->id))
		return nla_put(skb, OVS_FLOW_ATTR_UFID, flow->id.ufid_len,
			       flow->id.ufid);

	return ovs_nla_put_key(flow->id.unmasked_key, flow->id.unmasked_key,
			       OVS_FLOW_ATTR_KEY, false, skb);
}

/* Called with ovs_mutex or RCU read lock. */
int ovs_nla_put_masked_key(const struct sw_flow *flow, struct sk_buff *skb)
{
	return ovs_nla_put_key(&flow->key, &flow->key,
				OVS_FLOW_ATTR_KEY, false, skb);
}

/* Called with ovs_mutex or RCU read lock. */
int ovs_nla_put_mask(const struct sw_flow *flow, struct sk_buff *skb)
{
	return ovs_nla_put_key(&flow->key, &flow->mask->key,
				OVS_FLOW_ATTR_MASK, true, skb);
}

#define MAX_ACTIONS_BUFSIZE	(32 * 1024)

static struct sw_flow_actions *nla_alloc_flow_actions(int size)
{
	struct sw_flow_actions *sfa;

	WARN_ON_ONCE(size > MAX_ACTIONS_BUFSIZE);

	sfa = kmalloc(sizeof(*sfa) + size, GFP_KERNEL);
	if (!sfa)
		return ERR_PTR(-ENOMEM);

	sfa->actions_len = 0;
	return sfa;
}

static void ovs_nla_free_set_action(const struct nlattr *a)
{
	const struct nlattr *ovs_key = nla_data(a);
	struct ovs_tunnel_info *ovs_tun;

	switch (nla_type(ovs_key)) {
	case OVS_KEY_ATTR_TUNNEL_INFO:
		ovs_tun = nla_data(ovs_key);
		dst_release((struct dst_entry *)ovs_tun->tun_dst);
		break;
	}
}

void ovs_nla_free_flow_actions(struct sw_flow_actions *sf_acts)
{
	const struct nlattr *a;
	int rem;

	if (!sf_acts)
		return;

	nla_for_each_attr(a, sf_acts->actions, sf_acts->actions_len, rem) {
		switch (nla_type(a)) {
		case OVS_ACTION_ATTR_SET:
			ovs_nla_free_set_action(a);
			break;
		case OVS_ACTION_ATTR_CT:
			ovs_ct_free_action(a);
			break;
		}
	}

	kfree(sf_acts);
}

static void __ovs_nla_free_flow_actions(struct rcu_head *head)
{
	ovs_nla_free_flow_actions(container_of(head, struct sw_flow_actions, rcu));
}

/* Schedules 'sf_acts' to be freed after the next RCU grace period.
 * The caller must hold rcu_read_lock for this to be sensible. */
void ovs_nla_free_flow_actions_rcu(struct sw_flow_actions *sf_acts)
{
	call_rcu(&sf_acts->rcu, __ovs_nla_free_flow_actions);
}

static struct nlattr *reserve_sfa_size(struct sw_flow_actions **sfa,
				       int attr_len, bool log)
{

	struct sw_flow_actions *acts;
	int new_acts_size;
	int req_size = NLA_ALIGN(attr_len);
	int next_offset = offsetof(struct sw_flow_actions, actions) +
					(*sfa)->actions_len;

	if (req_size <= (ksize(*sfa) - next_offset))
		goto out;

	new_acts_size = ksize(*sfa) * 2;

	if (new_acts_size > MAX_ACTIONS_BUFSIZE) {
		if ((MAX_ACTIONS_BUFSIZE - next_offset) < req_size) {
			OVS_NLERR(log, "Flow action size exceeds max %u",
				  MAX_ACTIONS_BUFSIZE);
			return ERR_PTR(-EMSGSIZE);
		}
		new_acts_size = MAX_ACTIONS_BUFSIZE;
	}

	acts = nla_alloc_flow_actions(new_acts_size);
	if (IS_ERR(acts))
		return (void *)acts;

	memcpy(acts->actions, (*sfa)->actions, (*sfa)->actions_len);
	acts->actions_len = (*sfa)->actions_len;
	acts->orig_len = (*sfa)->orig_len;
	kfree(*sfa);
	*sfa = acts;

out:
	(*sfa)->actions_len += req_size;
	return  (struct nlattr *) ((unsigned char *)(*sfa) + next_offset);
}

static struct nlattr *__add_action(struct sw_flow_actions **sfa,
				   int attrtype, void *data, int len, bool log)
{
	struct nlattr *a;

	a = reserve_sfa_size(sfa, nla_attr_size(len), log);
	if (IS_ERR(a))
		return a;

	a->nla_type = attrtype;
	a->nla_len = nla_attr_size(len);

	if (data)
		memcpy(nla_data(a), data, len);
	memset((unsigned char *) a + a->nla_len, 0, nla_padlen(len));

	return a;
}

int ovs_nla_add_action(struct sw_flow_actions **sfa, int attrtype, void *data,
		       int len, bool log)
{
	struct nlattr *a;

	a = __add_action(sfa, attrtype, data, len, log);

	return PTR_ERR_OR_ZERO(a);
}

static inline int add_nested_action_start(struct sw_flow_actions **sfa,
					  int attrtype, bool log)
{
	int used = (*sfa)->actions_len;
	int err;

	err = ovs_nla_add_action(sfa, attrtype, NULL, 0, log);
	if (err)
		return err;

	return used;
}

static inline void add_nested_action_end(struct sw_flow_actions *sfa,
					 int st_offset)
{
	struct nlattr *a = (struct nlattr *) ((unsigned char *)sfa->actions +
							       st_offset);

	a->nla_len = sfa->actions_len - st_offset;
}

static int __ovs_nla_copy_actions(struct net *net, const struct nlattr *attr,
				  const struct sw_flow_key *key,
				  struct sw_flow_actions **sfa,
				  __be16 eth_type, __be16 vlan_tci, bool log);

static int validate_and_copy_sample(struct net *net, const struct nlattr *attr,
				    const struct sw_flow_key *key,
				    struct sw_flow_actions **sfa,
				    __be16 eth_type, __be16 vlan_tci,
				    bool log, bool last)
{
	const struct nlattr *attrs[OVS_SAMPLE_ATTR_MAX + 1];
	const struct nlattr *probability, *actions;
	const struct nlattr *a;
	int rem, start, err;
	struct sample_arg arg;

	memset(attrs, 0, sizeof(attrs));
	nla_for_each_nested(a, attr, rem) {
		int type = nla_type(a);
		if (!type || type > OVS_SAMPLE_ATTR_MAX || attrs[type])
			return -EINVAL;
		attrs[type] = a;
	}
	if (rem)
		return -EINVAL;

	probability = attrs[OVS_SAMPLE_ATTR_PROBABILITY];
	if (!probability || nla_len(probability) != sizeof(u32))
		return -EINVAL;

	actions = attrs[OVS_SAMPLE_ATTR_ACTIONS];
	if (!actions || (nla_len(actions) && nla_len(actions) < NLA_HDRLEN))
		return -EINVAL;

	/* validation done, copy sample action. */
	start = add_nested_action_start(sfa, OVS_ACTION_ATTR_SAMPLE, log);
	if (start < 0)
		return start;

	/* When both skb and flow may be changed, put the sample
	 * into a deferred fifo. On the other hand, if only skb
	 * may be modified, the actions can be executed in place.
	 *
	 * Do this analysis at the flow installation time.
	 * Set 'clone_action->exec' to true if the actions can be
	 * executed without being deferred.
	 *
	 * If the sample is the last action, it can always be excuted
	 * rather than deferred.
	 */
	arg.exec = last || !actions_may_change_flow(actions);
	arg.probability = nla_get_u32(probability);

	err = ovs_nla_add_action(sfa, OVS_SAMPLE_ATTR_ARG, &arg, sizeof(arg),
				 log);
	if (err)
		return err;

	err = __ovs_nla_copy_actions(net, actions, key, sfa,
				     eth_type, vlan_tci, log);

	if (err)
		return err;

	add_nested_action_end(*sfa, start);

	return 0;
}

void ovs_match_init(struct sw_flow_match *match,
		    struct sw_flow_key *key,
		    bool reset_key,
		    struct sw_flow_mask *mask)
{
	memset(match, 0, sizeof(*match));
	match->key = key;
	match->mask = mask;

	if (reset_key)
		memset(key, 0, sizeof(*key));

	if (mask) {
		memset(&mask->key, 0, sizeof(mask->key));
		mask->range.start = mask->range.end = 0;
	}
}

static int validate_geneve_opts(struct sw_flow_key *key)
{
	struct geneve_opt *option;
	int opts_len = key->tun_opts_len;
	bool crit_opt = false;

	option = (struct geneve_opt *)TUN_METADATA_OPTS(key, key->tun_opts_len);
	while (opts_len > 0) {
		int len;

		if (opts_len < sizeof(*option))
			return -EINVAL;

		len = sizeof(*option) + option->length * 4;
		if (len > opts_len)
			return -EINVAL;

		crit_opt |= !!(option->type & GENEVE_CRIT_OPT_TYPE);

		option = (struct geneve_opt *)((u8 *)option + len);
		opts_len -= len;
	}

	key->tun_key.tun_flags |= crit_opt ? TUNNEL_CRIT_OPT : 0;

	return 0;
}

static int validate_and_copy_set_tun(const struct nlattr *attr,
				     struct sw_flow_actions **sfa, bool log)
{
	struct sw_flow_match match;
	struct sw_flow_key key;
	struct metadata_dst *tun_dst;
	struct ip_tunnel_info *tun_info;
	struct ovs_tunnel_info *ovs_tun;
	struct nlattr *a;
	int err = 0, start, opts_type;

	ovs_match_init(&match, &key, true, NULL);
	opts_type = ip_tun_from_nlattr(nla_data(attr), &match, false, log);
	if (opts_type < 0)
		return opts_type;

	if (key.tun_opts_len) {
		switch (opts_type) {
		case OVS_TUNNEL_KEY_ATTR_GENEVE_OPTS:
			err = validate_geneve_opts(&key);
			if (err < 0)
				return err;
			break;
		case OVS_TUNNEL_KEY_ATTR_VXLAN_OPTS:
			break;
		}
	}

	start = add_nested_action_start(sfa, OVS_ACTION_ATTR_SET, log);
	if (start < 0)
		return start;

	tun_dst = metadata_dst_alloc(key.tun_opts_len, METADATA_IP_TUNNEL,
				     GFP_KERNEL);

	if (!tun_dst)
		return -ENOMEM;

	err = dst_cache_init(&tun_dst->u.tun_info.dst_cache, GFP_KERNEL);
	if (err) {
		dst_release((struct dst_entry *)tun_dst);
		return err;
	}

	a = __add_action(sfa, OVS_KEY_ATTR_TUNNEL_INFO, NULL,
			 sizeof(*ovs_tun), log);
	if (IS_ERR(a)) {
		dst_release((struct dst_entry *)tun_dst);
		return PTR_ERR(a);
	}

	ovs_tun = nla_data(a);
	ovs_tun->tun_dst = tun_dst;

	tun_info = &tun_dst->u.tun_info;
	tun_info->mode = IP_TUNNEL_INFO_TX;
	if (key.tun_proto == AF_INET6)
		tun_info->mode |= IP_TUNNEL_INFO_IPV6;
	tun_info->key = key.tun_key;

	/* We need to store the options in the action itself since
	 * everything else will go away after flow setup. We can append
	 * it to tun_info and then point there.
	 */
	ip_tunnel_info_opts_set(tun_info,
				TUN_METADATA_OPTS(&key, key.tun_opts_len),
				key.tun_opts_len);
	add_nested_action_end(*sfa, start);

	return err;
}

static bool validate_nsh(const struct nlattr *attr, bool is_mask,
			 bool is_push_nsh, bool log)
{
	struct sw_flow_match match;
	struct sw_flow_key key;
	int ret = 0;

	ovs_match_init(&match, &key, true, NULL);
	ret = nsh_key_put_from_nlattr(attr, &match, is_mask,
				      is_push_nsh, log);
	return !ret;
}

/* Return false if there are any non-masked bits set.
 * Mask follows data immediately, before any netlink padding.
 */
static bool validate_masked(u8 *data, int len)
{
	u8 *mask = data + len;

	while (len--)
		if (*data++ & ~*mask++)
			return false;

	return true;
}

static int validate_set(const struct nlattr *a,
			const struct sw_flow_key *flow_key,
			struct sw_flow_actions **sfa, bool *skip_copy,
			u8 mac_proto, __be16 eth_type, bool masked, bool log)
{
	const struct nlattr *ovs_key = nla_data(a);
	int key_type = nla_type(ovs_key);
	size_t key_len;

	/* There can be only one key in a action */
	if (nla_total_size(nla_len(ovs_key)) != nla_len(a))
		return -EINVAL;

	key_len = nla_len(ovs_key);
	if (masked)
		key_len /= 2;

	if (key_type > OVS_KEY_ATTR_MAX ||
	    !check_attr_len(key_len, ovs_key_lens[key_type].len))
		return -EINVAL;

	if (masked && !validate_masked(nla_data(ovs_key), key_len))
		return -EINVAL;

	switch (key_type) {
	const struct ovs_key_ipv4 *ipv4_key;
	const struct ovs_key_ipv6 *ipv6_key;
	int err;

	case OVS_KEY_ATTR_PRIORITY:
	case OVS_KEY_ATTR_SKB_MARK:
	case OVS_KEY_ATTR_CT_MARK:
	case OVS_KEY_ATTR_CT_LABELS:
		break;

	case OVS_KEY_ATTR_ETHERNET:
		if (mac_proto != MAC_PROTO_ETHERNET)
			return -EINVAL;
		break;

	case OVS_KEY_ATTR_TUNNEL:
		if (masked)
			return -EINVAL; /* Masked tunnel set not supported. */

		*skip_copy = true;
		err = validate_and_copy_set_tun(a, sfa, log);
		if (err)
			return err;
		break;

	case OVS_KEY_ATTR_IPV4:
		if (eth_type != htons(ETH_P_IP))
			return -EINVAL;

		ipv4_key = nla_data(ovs_key);

		if (masked) {
			const struct ovs_key_ipv4 *mask = ipv4_key + 1;

			/* Non-writeable fields. */
			if (mask->ipv4_proto || mask->ipv4_frag)
				return -EINVAL;
		} else {
			if (ipv4_key->ipv4_proto != flow_key->ip.proto)
				return -EINVAL;

			if (ipv4_key->ipv4_frag != flow_key->ip.frag)
				return -EINVAL;
		}
		break;

	case OVS_KEY_ATTR_IPV6:
		if (eth_type != htons(ETH_P_IPV6))
			return -EINVAL;

		ipv6_key = nla_data(ovs_key);

		if (masked) {
			const struct ovs_key_ipv6 *mask = ipv6_key + 1;

			/* Non-writeable fields. */
			if (mask->ipv6_proto || mask->ipv6_frag)
				return -EINVAL;

			/* Invalid bits in the flow label mask? */
			if (ntohl(mask->ipv6_label) & 0xFFF00000)
				return -EINVAL;
		} else {
			if (ipv6_key->ipv6_proto != flow_key->ip.proto)
				return -EINVAL;

			if (ipv6_key->ipv6_frag != flow_key->ip.frag)
				return -EINVAL;
		}
		if (ntohl(ipv6_key->ipv6_label) & 0xFFF00000)
			return -EINVAL;

		break;

	case OVS_KEY_ATTR_TCP:
		if ((eth_type != htons(ETH_P_IP) &&
		     eth_type != htons(ETH_P_IPV6)) ||
		    flow_key->ip.proto != IPPROTO_TCP)
			return -EINVAL;

		break;

	case OVS_KEY_ATTR_UDP:
		if ((eth_type != htons(ETH_P_IP) &&
		     eth_type != htons(ETH_P_IPV6)) ||
		    flow_key->ip.proto != IPPROTO_UDP)
			return -EINVAL;

		break;

	case OVS_KEY_ATTR_MPLS:
		if (!eth_p_mpls(eth_type))
			return -EINVAL;
		break;

	case OVS_KEY_ATTR_SCTP:
		if ((eth_type != htons(ETH_P_IP) &&
		     eth_type != htons(ETH_P_IPV6)) ||
		    flow_key->ip.proto != IPPROTO_SCTP)
			return -EINVAL;

		break;

	case OVS_KEY_ATTR_NSH:
		if (eth_type != htons(ETH_P_NSH))
			return -EINVAL;
		if (!validate_nsh(nla_data(a), masked, false, log))
			return -EINVAL;
		break;

	default:
		return -EINVAL;
	}

	/* Convert non-masked non-tunnel set actions to masked set actions. */
	if (!masked && key_type != OVS_KEY_ATTR_TUNNEL) {
		int start, len = key_len * 2;
		struct nlattr *at;

		*skip_copy = true;

		start = add_nested_action_start(sfa,
						OVS_ACTION_ATTR_SET_TO_MASKED,
						log);
		if (start < 0)
			return start;

		at = __add_action(sfa, key_type, NULL, len, log);
		if (IS_ERR(at))
			return PTR_ERR(at);

		memcpy(nla_data(at), nla_data(ovs_key), key_len); /* Key. */
		memset(nla_data(at) + key_len, 0xff, key_len);    /* Mask. */
		/* Clear non-writeable bits from otherwise writeable fields. */
		if (key_type == OVS_KEY_ATTR_IPV6) {
			struct ovs_key_ipv6 *mask = nla_data(at) + key_len;

			mask->ipv6_label &= htonl(0x000FFFFF);
		}
		add_nested_action_end(*sfa, start);
	}

	return 0;
}

static int validate_userspace(const struct nlattr *attr)
{
	static const struct nla_policy userspace_policy[OVS_USERSPACE_ATTR_MAX + 1] = {
		[OVS_USERSPACE_ATTR_PID] = {.type = NLA_U32 },
		[OVS_USERSPACE_ATTR_USERDATA] = {.type = NLA_UNSPEC },
		[OVS_USERSPACE_ATTR_EGRESS_TUN_PORT] = {.type = NLA_U32 },
	};
	struct nlattr *a[OVS_USERSPACE_ATTR_MAX + 1];
	int error;

	error = nla_parse_nested(a, OVS_USERSPACE_ATTR_MAX, attr,
				 userspace_policy, NULL);
	if (error)
		return error;

	if (!a[OVS_USERSPACE_ATTR_PID] ||
	    !nla_get_u32(a[OVS_USERSPACE_ATTR_PID]))
		return -EINVAL;

	return 0;
}

static int copy_action(const struct nlattr *from,
		       struct sw_flow_actions **sfa, bool log)
{
	int totlen = NLA_ALIGN(from->nla_len);
	struct nlattr *to;

	to = reserve_sfa_size(sfa, from->nla_len, log);
	if (IS_ERR(to))
		return PTR_ERR(to);

	memcpy(to, from, totlen);
	return 0;
}

static int __ovs_nla_copy_actions(struct net *net, const struct nlattr *attr,
				  const struct sw_flow_key *key,
				  struct sw_flow_actions **sfa,
				  __be16 eth_type, __be16 vlan_tci, bool log)
{
	u8 mac_proto = ovs_key_mac_proto(key);
	const struct nlattr *a;
	int rem, err;

	nla_for_each_nested(a, attr, rem) {
		/* Expected argument lengths, (u32)-1 for variable length. */
		static const u32 action_lens[OVS_ACTION_ATTR_MAX + 1] = {
			[OVS_ACTION_ATTR_OUTPUT] = sizeof(u32),
			[OVS_ACTION_ATTR_RECIRC] = sizeof(u32),
			[OVS_ACTION_ATTR_USERSPACE] = (u32)-1,
			[OVS_ACTION_ATTR_PUSH_MPLS] = sizeof(struct ovs_action_push_mpls),
			[OVS_ACTION_ATTR_POP_MPLS] = sizeof(__be16),
			[OVS_ACTION_ATTR_PUSH_VLAN] = sizeof(struct ovs_action_push_vlan),
			[OVS_ACTION_ATTR_POP_VLAN] = 0,
			[OVS_ACTION_ATTR_SET] = (u32)-1,
			[OVS_ACTION_ATTR_SET_MASKED] = (u32)-1,
			[OVS_ACTION_ATTR_SAMPLE] = (u32)-1,
			[OVS_ACTION_ATTR_HASH] = sizeof(struct ovs_action_hash),
			[OVS_ACTION_ATTR_CT] = (u32)-1,
			[OVS_ACTION_ATTR_CT_CLEAR] = 0,
			[OVS_ACTION_ATTR_TRUNC] = sizeof(struct ovs_action_trunc),
			[OVS_ACTION_ATTR_PUSH_ETH] = sizeof(struct ovs_action_push_eth),
			[OVS_ACTION_ATTR_POP_ETH] = 0,
			[OVS_ACTION_ATTR_PUSH_NSH] = (u32)-1,
			[OVS_ACTION_ATTR_POP_NSH] = 0,
			[OVS_ACTION_ATTR_METER] = sizeof(u32),
		};
		const struct ovs_action_push_vlan *vlan;
		int type = nla_type(a);
		bool skip_copy;

		if (type > OVS_ACTION_ATTR_MAX ||
		    (action_lens[type] != nla_len(a) &&
		     action_lens[type] != (u32)-1))
			return -EINVAL;

		skip_copy = false;
		switch (type) {
		case OVS_ACTION_ATTR_UNSPEC:
			return -EINVAL;

		case OVS_ACTION_ATTR_USERSPACE:
			err = validate_userspace(a);
			if (err)
				return err;
			break;

		case OVS_ACTION_ATTR_OUTPUT:
			if (nla_get_u32(a) >= DP_MAX_PORTS)
				return -EINVAL;
			break;

		case OVS_ACTION_ATTR_TRUNC: {
			const struct ovs_action_trunc *trunc = nla_data(a);

			if (trunc->max_len < ETH_HLEN)
				return -EINVAL;
			break;
		}

		case OVS_ACTION_ATTR_HASH: {
			const struct ovs_action_hash *act_hash = nla_data(a);

			switch (act_hash->hash_alg) {
			case OVS_HASH_ALG_L4:
				break;
			default:
				return  -EINVAL;
			}

			break;
		}

		case OVS_ACTION_ATTR_POP_VLAN:
			if (mac_proto != MAC_PROTO_ETHERNET)
				return -EINVAL;
			vlan_tci = htons(0);
			break;

		case OVS_ACTION_ATTR_PUSH_VLAN:
			if (mac_proto != MAC_PROTO_ETHERNET)
				return -EINVAL;
			vlan = nla_data(a);
			if (!eth_type_vlan(vlan->vlan_tpid))
				return -EINVAL;
			if (!(vlan->vlan_tci & htons(VLAN_TAG_PRESENT)))
				return -EINVAL;
			vlan_tci = vlan->vlan_tci;
			break;

		case OVS_ACTION_ATTR_RECIRC:
			break;

		case OVS_ACTION_ATTR_PUSH_MPLS: {
			const struct ovs_action_push_mpls *mpls = nla_data(a);

			if (!eth_p_mpls(mpls->mpls_ethertype))
				return -EINVAL;
			/* Prohibit push MPLS other than to a white list
			 * for packets that have a known tag order.
			 */
			if (vlan_tci & htons(VLAN_TAG_PRESENT) ||
			    (eth_type != htons(ETH_P_IP) &&
			     eth_type != htons(ETH_P_IPV6) &&
			     eth_type != htons(ETH_P_ARP) &&
			     eth_type != htons(ETH_P_RARP) &&
			     !eth_p_mpls(eth_type)))
				return -EINVAL;
			eth_type = mpls->mpls_ethertype;
			break;
		}

		case OVS_ACTION_ATTR_POP_MPLS:
			if (vlan_tci & htons(VLAN_TAG_PRESENT) ||
			    !eth_p_mpls(eth_type))
				return -EINVAL;

			/* Disallow subsequent L2.5+ set and mpls_pop actions
			 * as there is no check here to ensure that the new
			 * eth_type is valid and thus set actions could
			 * write off the end of the packet or otherwise
			 * corrupt it.
			 *
			 * Support for these actions is planned using packet
			 * recirculation.
			 */
			eth_type = htons(0);
			break;

		case OVS_ACTION_ATTR_SET:
			err = validate_set(a, key, sfa,
					   &skip_copy, mac_proto, eth_type,
					   false, log);
			if (err)
				return err;
			break;

		case OVS_ACTION_ATTR_SET_MASKED:
			err = validate_set(a, key, sfa,
					   &skip_copy, mac_proto, eth_type,
					   true, log);
			if (err)
				return err;
			break;

		case OVS_ACTION_ATTR_SAMPLE: {
			bool last = nla_is_last(a, rem);

			err = validate_and_copy_sample(net, a, key, sfa,
						       eth_type, vlan_tci,
						       log, last);
			if (err)
				return err;
			skip_copy = true;
			break;
		}

		case OVS_ACTION_ATTR_CT:
			err = ovs_ct_copy_action(net, a, key, sfa, log);
			if (err)
				return err;
			skip_copy = true;
			break;

		case OVS_ACTION_ATTR_CT_CLEAR:
			break;

		case OVS_ACTION_ATTR_PUSH_ETH:
			/* Disallow pushing an Ethernet header if one
			 * is already present */
			if (mac_proto != MAC_PROTO_NONE)
				return -EINVAL;
			mac_proto = MAC_PROTO_NONE;
			break;

		case OVS_ACTION_ATTR_POP_ETH:
			if (mac_proto != MAC_PROTO_ETHERNET)
				return -EINVAL;
			if (vlan_tci & htons(VLAN_TAG_PRESENT))
				return -EINVAL;
			mac_proto = MAC_PROTO_ETHERNET;
			break;

		case OVS_ACTION_ATTR_PUSH_NSH:
			if (mac_proto != MAC_PROTO_ETHERNET) {
				u8 next_proto;

				next_proto = tun_p_from_eth_p(eth_type);
				if (!next_proto)
					return -EINVAL;
			}
			mac_proto = MAC_PROTO_NONE;
			if (!validate_nsh(nla_data(a), false, true, true))
				return -EINVAL;
			break;

		case OVS_ACTION_ATTR_POP_NSH: {
			__be16 inner_proto;

			if (eth_type != htons(ETH_P_NSH))
				return -EINVAL;
			inner_proto = tun_p_to_eth_p(key->nsh.base.np);
			if (!inner_proto)
				return -EINVAL;
			if (key->nsh.base.np == TUN_P_ETHERNET)
				mac_proto = MAC_PROTO_ETHERNET;
			else
				mac_proto = MAC_PROTO_NONE;
			break;
		}

		case OVS_ACTION_ATTR_METER:
			/* Non-existent meters are simply ignored.  */
			break;

		default:
			OVS_NLERR(log, "Unknown Action type %d", type);
			return -EINVAL;
		}
		if (!skip_copy) {
			err = copy_action(a, sfa, log);
			if (err)
				return err;
		}
	}

	if (rem > 0)
		return -EINVAL;

	return 0;
}

/* 'key' must be the masked key. */
int ovs_nla_copy_actions(struct net *net, const struct nlattr *attr,
			 const struct sw_flow_key *key,
			 struct sw_flow_actions **sfa, bool log)
{
	int err;

	*sfa = nla_alloc_flow_actions(min(nla_len(attr), MAX_ACTIONS_BUFSIZE));
	if (IS_ERR(*sfa))
		return PTR_ERR(*sfa);

	(*sfa)->orig_len = nla_len(attr);
	err = __ovs_nla_copy_actions(net, attr, key, sfa, key->eth.type,
				     key->eth.vlan.tci, log);
	if (err)
		ovs_nla_free_flow_actions(*sfa);

	return err;
}

static int sample_action_to_attr(const struct nlattr *attr,
				 struct sk_buff *skb)
{
	struct nlattr *start, *ac_start = NULL, *sample_arg;
	int err = 0, rem = nla_len(attr);
	const struct sample_arg *arg;
	struct nlattr *actions;

	start = nla_nest_start(skb, OVS_ACTION_ATTR_SAMPLE);
	if (!start)
		return -EMSGSIZE;

	sample_arg = nla_data(attr);
	arg = nla_data(sample_arg);
	actions = nla_next(sample_arg, &rem);

	if (nla_put_u32(skb, OVS_SAMPLE_ATTR_PROBABILITY, arg->probability)) {
		err = -EMSGSIZE;
		goto out;
	}

	ac_start = nla_nest_start(skb, OVS_SAMPLE_ATTR_ACTIONS);
	if (!ac_start) {
		err = -EMSGSIZE;
		goto out;
	}

	err = ovs_nla_put_actions(actions, rem, skb);

out:
	if (err) {
		nla_nest_cancel(skb, ac_start);
		nla_nest_cancel(skb, start);
	} else {
		nla_nest_end(skb, ac_start);
		nla_nest_end(skb, start);
	}

	return err;
}

static int set_action_to_attr(const struct nlattr *a, struct sk_buff *skb)
{
	const struct nlattr *ovs_key = nla_data(a);
	int key_type = nla_type(ovs_key);
	struct nlattr *start;
	int err;

	switch (key_type) {
	case OVS_KEY_ATTR_TUNNEL_INFO: {
		struct ovs_tunnel_info *ovs_tun = nla_data(ovs_key);
		struct ip_tunnel_info *tun_info = &ovs_tun->tun_dst->u.tun_info;

		start = nla_nest_start(skb, OVS_ACTION_ATTR_SET);
		if (!start)
			return -EMSGSIZE;

		err =  ip_tun_to_nlattr(skb, &tun_info->key,
					ip_tunnel_info_opts(tun_info),
					tun_info->options_len,
					ip_tunnel_info_af(tun_info));
		if (err)
			return err;
		nla_nest_end(skb, start);
		break;
	}
	default:
		if (nla_put(skb, OVS_ACTION_ATTR_SET, nla_len(a), ovs_key))
			return -EMSGSIZE;
		break;
	}

	return 0;
}

static int masked_set_action_to_set_action_attr(const struct nlattr *a,
						struct sk_buff *skb)
{
	const struct nlattr *ovs_key = nla_data(a);
	struct nlattr *nla;
	size_t key_len = nla_len(ovs_key) / 2;

	/* Revert the conversion we did from a non-masked set action to
	 * masked set action.
	 */
	nla = nla_nest_start(skb, OVS_ACTION_ATTR_SET);
	if (!nla)
		return -EMSGSIZE;

	if (nla_put(skb, nla_type(ovs_key), key_len, nla_data(ovs_key)))
		return -EMSGSIZE;

	nla_nest_end(skb, nla);
	return 0;
}

int ovs_nla_put_actions(const struct nlattr *attr, int len, struct sk_buff *skb)
{
	const struct nlattr *a;
	int rem, err;

	nla_for_each_attr(a, attr, len, rem) {
		int type = nla_type(a);

		switch (type) {
		case OVS_ACTION_ATTR_SET:
			err = set_action_to_attr(a, skb);
			if (err)
				return err;
			break;

		case OVS_ACTION_ATTR_SET_TO_MASKED:
			err = masked_set_action_to_set_action_attr(a, skb);
			if (err)
				return err;
			break;

		case OVS_ACTION_ATTR_SAMPLE:
			err = sample_action_to_attr(a, skb);
			if (err)
				return err;
			break;

		case OVS_ACTION_ATTR_CT:
			err = ovs_ct_action_to_attr(nla_data(a), skb);
			if (err)
				return err;
			break;

		default:
			if (nla_put(skb, type, nla_len(a), nla_data(a)))
				return -EMSGSIZE;
			break;
		}
	}

	return 0;
}<|MERGE_RESOLUTION|>--- conflicted
+++ resolved
@@ -49,6 +49,7 @@
 #include <net/mpls.h>
 #include <net/vxlan.h>
 #include <net/tun_proto.h>
+#include <net/erspan.h>
 
 #include "flow_netlink.h"
 
@@ -401,10 +402,7 @@
 						.next = ovs_vxlan_ext_key_lens },
 	[OVS_TUNNEL_KEY_ATTR_IPV6_SRC]      = { .len = sizeof(struct in6_addr) },
 	[OVS_TUNNEL_KEY_ATTR_IPV6_DST]      = { .len = sizeof(struct in6_addr) },
-<<<<<<< HEAD
-=======
 	[OVS_TUNNEL_KEY_ATTR_ERSPAN_OPTS]   = { .len = OVS_ATTR_VARIABLE },
->>>>>>> 03a0dded
 };
 
 static const struct ovs_len_tbl
@@ -636,8 +634,6 @@
 	return 0;
 }
 
-<<<<<<< HEAD
-=======
 static int erspan_tun_opt_from_nlattr(const struct nlattr *a,
 				      struct sw_flow_match *match, bool is_mask,
 				      bool log)
@@ -665,7 +661,6 @@
 	return 0;
 }
 
->>>>>>> 03a0dded
 static int ip_tun_from_nlattr(const struct nlattr *attr,
 			      struct sw_flow_match *match, bool is_mask,
 			      bool log)
@@ -773,8 +768,6 @@
 			break;
 		case OVS_TUNNEL_KEY_ATTR_PAD:
 			break;
-<<<<<<< HEAD
-=======
 		case OVS_TUNNEL_KEY_ATTR_ERSPAN_OPTS:
 			if (opts_type) {
 				OVS_NLERR(log, "Multiple metadata blocks provided");
@@ -789,7 +782,6 @@
 			tun_flags |= TUNNEL_ERSPAN_OPT;
 			opts_type = type;
 			break;
->>>>>>> 03a0dded
 		default:
 			OVS_NLERR(log, "Unknown IP tunnel attribute %d",
 				  type);
@@ -914,13 +906,10 @@
 		else if (output->tun_flags & TUNNEL_VXLAN_OPT &&
 			 vxlan_opt_to_nlattr(skb, tun_opts, swkey_tun_opts_len))
 			return -EMSGSIZE;
-<<<<<<< HEAD
-=======
 		else if (output->tun_flags & TUNNEL_ERSPAN_OPT &&
 			 nla_put(skb, OVS_TUNNEL_KEY_ATTR_ERSPAN_OPTS,
 				 swkey_tun_opts_len, tun_opts))
 			return -EMSGSIZE;
->>>>>>> 03a0dded
 	}
 
 	return 0;
@@ -2544,6 +2533,8 @@
 				return err;
 			break;
 		case OVS_TUNNEL_KEY_ATTR_VXLAN_OPTS:
+			break;
+		case OVS_TUNNEL_KEY_ATTR_ERSPAN_OPTS:
 			break;
 		}
 	}
