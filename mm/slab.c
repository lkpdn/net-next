--- conflicted
+++ resolved
@@ -4154,199 +4154,6 @@
 	return res;
 }
 
-<<<<<<< HEAD
-#ifdef CONFIG_DEBUG_SLAB_LEAK
-
-static inline int add_caller(unsigned long *n, unsigned long v)
-{
-	unsigned long *p;
-	int l;
-	if (!v)
-		return 1;
-	l = n[1];
-	p = n + 2;
-	while (l) {
-		int i = l/2;
-		unsigned long *q = p + 2 * i;
-		if (*q == v) {
-			q[1]++;
-			return 1;
-		}
-		if (*q > v) {
-			l = i;
-		} else {
-			p = q + 2;
-			l -= i + 1;
-		}
-	}
-	if (++n[1] == n[0])
-		return 0;
-	memmove(p + 2, p, n[1] * 2 * sizeof(unsigned long) - ((void *)p - (void *)n));
-	p[0] = v;
-	p[1] = 1;
-	return 1;
-}
-
-static void handle_slab(unsigned long *n, struct kmem_cache *c,
-						struct page *page)
-{
-	void *p;
-	int i, j;
-	unsigned long v;
-
-	if (n[0] == n[1])
-		return;
-	for (i = 0, p = page->s_mem; i < c->num; i++, p += c->size) {
-		bool active = true;
-
-		for (j = page->active; j < c->num; j++) {
-			if (get_free_obj(page, j) == i) {
-				active = false;
-				break;
-			}
-		}
-
-		if (!active)
-			continue;
-
-		/*
-		 * probe_kernel_read() is used for DEBUG_PAGEALLOC. page table
-		 * mapping is established when actual object allocation and
-		 * we could mistakenly access the unmapped object in the cpu
-		 * cache.
-		 */
-		if (probe_kernel_read(&v, dbg_userword(c, p), sizeof(v)))
-			continue;
-
-		if (!add_caller(n, v))
-			return;
-	}
-}
-
-static void show_symbol(struct seq_file *m, unsigned long address)
-{
-#ifdef CONFIG_KALLSYMS
-	unsigned long offset, size;
-	char modname[MODULE_NAME_LEN], name[KSYM_NAME_LEN];
-
-	if (lookup_symbol_attrs(address, &size, &offset, modname, name) == 0) {
-		seq_printf(m, "%s+%#lx/%#lx", name, offset, size);
-		if (modname[0])
-			seq_printf(m, " [%s]", modname);
-		return;
-	}
-#endif
-	seq_printf(m, "%px", (void *)address);
-}
-
-static int leaks_show(struct seq_file *m, void *p)
-{
-	struct kmem_cache *cachep = list_entry(p, struct kmem_cache,
-					       root_caches_node);
-	struct page *page;
-	struct kmem_cache_node *n;
-	const char *name;
-	unsigned long *x = m->private;
-	int node;
-	int i;
-
-	if (!(cachep->flags & SLAB_STORE_USER))
-		return 0;
-	if (!(cachep->flags & SLAB_RED_ZONE))
-		return 0;
-
-	/*
-	 * Set store_user_clean and start to grab stored user information
-	 * for all objects on this cache. If some alloc/free requests comes
-	 * during the processing, information would be wrong so restart
-	 * whole processing.
-	 */
-	do {
-		set_store_user_clean(cachep);
-		drain_cpu_caches(cachep);
-
-		x[1] = 0;
-
-		for_each_kmem_cache_node(cachep, node, n) {
-
-			check_irq_on();
-			spin_lock_irq(&n->list_lock);
-
-			list_for_each_entry(page, &n->slabs_full, lru)
-				handle_slab(x, cachep, page);
-			list_for_each_entry(page, &n->slabs_partial, lru)
-				handle_slab(x, cachep, page);
-			spin_unlock_irq(&n->list_lock);
-		}
-	} while (!is_store_user_clean(cachep));
-
-	name = cachep->name;
-	if (x[0] == x[1]) {
-		/* Increase the buffer size */
-		mutex_unlock(&slab_mutex);
-		m->private = kcalloc(x[0] * 4, sizeof(unsigned long),
-				     GFP_KERNEL);
-		if (!m->private) {
-			/* Too bad, we are really out */
-			m->private = x;
-			mutex_lock(&slab_mutex);
-			return -ENOMEM;
-		}
-		*(unsigned long *)m->private = x[0] * 2;
-		kfree(x);
-		mutex_lock(&slab_mutex);
-		/* Now make sure this entry will be retried */
-		m->count = m->size;
-		return 0;
-	}
-	for (i = 0; i < x[1]; i++) {
-		seq_printf(m, "%s: %lu ", name, x[2*i+3]);
-		show_symbol(m, x[2*i+2]);
-		seq_putc(m, '\n');
-	}
-
-	return 0;
-}
-
-static const struct seq_operations slabstats_op = {
-	.start = slab_start,
-	.next = slab_next,
-	.stop = slab_stop,
-	.show = leaks_show,
-};
-
-static int slabstats_open(struct inode *inode, struct file *file)
-{
-	unsigned long *n;
-
-	n = __seq_open_private(file, &slabstats_op, PAGE_SIZE);
-	if (!n)
-		return -ENOMEM;
-
-	*n = PAGE_SIZE / (2 * sizeof(unsigned long));
-
-	return 0;
-}
-
-static const struct file_operations proc_slabstats_operations = {
-	.open		= slabstats_open,
-	.read		= seq_read,
-	.llseek		= seq_lseek,
-	.release	= seq_release_private,
-};
-#endif
-
-static int __init slab_proc_init(void)
-{
-#ifdef CONFIG_DEBUG_SLAB_LEAK
-	proc_create("slab_allocators", 0, NULL, &proc_slabstats_operations);
-#endif
-	return 0;
-}
-module_init(slab_proc_init);
-
-=======
->>>>>>> 0ecfebd2
 #ifdef CONFIG_HARDENED_USERCOPY
 /*
  * Rejects incorrectly sized objects and objects that are to be copied
