--- conflicted
+++ resolved
@@ -2770,7 +2770,6 @@
 	return ret;
 }
 
-<<<<<<< HEAD
 /*
  * __module_address - get the module which contains an address.
  * @addr: the address.
@@ -2778,12 +2777,7 @@
  * Must be called with preempt disabled or module mutex held so that
  * module doesn't get freed during this.
  */
-__notrace_funcgraph struct module *__module_address(unsigned long addr)
-=======
-
-/* Is this a valid kernel address? */
-struct module *__module_text_address(unsigned long addr)
->>>>>>> 645dae96
+struct module *__module_address(unsigned long addr)
 {
 	struct module *mod;
 
