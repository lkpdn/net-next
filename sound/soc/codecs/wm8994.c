/*
 * wm8994.c  --  WM8994 ALSA SoC Audio driver
 *
 * Copyright 2009 Wolfson Microelectronics plc
 *
 * Author: Mark Brown <broonie@opensource.wolfsonmicro.com>
 *
 *
 * This program is free software; you can redistribute it and/or modify
 * it under the terms of the GNU General Public License version 2 as
 * published by the Free Software Foundation.
 */

#include <linux/module.h>
#include <linux/moduleparam.h>
#include <linux/init.h>
#include <linux/delay.h>
#include <linux/pm.h>
#include <linux/i2c.h>
#include <linux/platform_device.h>
#include <linux/pm_runtime.h>
#include <linux/regulator/consumer.h>
#include <linux/slab.h>
#include <sound/core.h>
#include <sound/jack.h>
#include <sound/pcm.h>
#include <sound/pcm_params.h>
#include <sound/soc.h>
#include <sound/initval.h>
#include <sound/tlv.h>
#include <trace/events/asoc.h>

#include <linux/mfd/wm8994/core.h>
#include <linux/mfd/wm8994/registers.h>
#include <linux/mfd/wm8994/pdata.h>
#include <linux/mfd/wm8994/gpio.h>

#include "wm8994.h"
#include "wm_hubs.h"

#define WM1811_JACKDET_MODE_NONE  0x0000
#define WM1811_JACKDET_MODE_JACK  0x0100
#define WM1811_JACKDET_MODE_MIC   0x0080
#define WM1811_JACKDET_MODE_AUDIO 0x0180

#define WM8994_NUM_DRC 3
#define WM8994_NUM_EQ  3

static int wm8994_drc_base[] = {
	WM8994_AIF1_DRC1_1,
	WM8994_AIF1_DRC2_1,
	WM8994_AIF2_DRC_1,
};

static int wm8994_retune_mobile_base[] = {
	WM8994_AIF1_DAC1_EQ_GAINS_1,
	WM8994_AIF1_DAC2_EQ_GAINS_1,
	WM8994_AIF2_EQ_GAINS_1,
};

static void wm8958_default_micdet(u16 status, void *data);

static const struct wm8958_micd_rate micdet_rates[] = {
	{ 32768,       true,  1, 4 },
	{ 32768,       false, 1, 1 },
	{ 44100 * 256, true,  7, 10 },
	{ 44100 * 256, false, 7, 10 },
};

static const struct wm8958_micd_rate jackdet_rates[] = {
	{ 32768,       true,  0, 1 },
	{ 32768,       false, 0, 1 },
	{ 44100 * 256, true,  7, 10 },
	{ 44100 * 256, false, 7, 10 },
};

static void wm8958_micd_set_rate(struct snd_soc_codec *codec)
{
	struct wm8994_priv *wm8994 = snd_soc_codec_get_drvdata(codec);
	int best, i, sysclk, val;
	bool idle;
	const struct wm8958_micd_rate *rates;
	int num_rates;

	if (wm8994->jack_cb != wm8958_default_micdet)
		return;

	idle = !wm8994->jack_mic;

	sysclk = snd_soc_read(codec, WM8994_CLOCKING_1);
	if (sysclk & WM8994_SYSCLK_SRC)
		sysclk = wm8994->aifclk[1];
	else
		sysclk = wm8994->aifclk[0];

	if (wm8994->pdata && wm8994->pdata->micd_rates) {
		rates = wm8994->pdata->micd_rates;
		num_rates = wm8994->pdata->num_micd_rates;
	} else if (wm8994->jackdet) {
		rates = jackdet_rates;
		num_rates = ARRAY_SIZE(jackdet_rates);
	} else {
		rates = micdet_rates;
		num_rates = ARRAY_SIZE(micdet_rates);
	}

	best = 0;
	for (i = 0; i < num_rates; i++) {
		if (rates[i].idle != idle)
			continue;
		if (abs(rates[i].sysclk - sysclk) <
		    abs(rates[best].sysclk - sysclk))
			best = i;
		else if (rates[best].idle != idle)
			best = i;
	}

	val = rates[best].start << WM8958_MICD_BIAS_STARTTIME_SHIFT
		| rates[best].rate << WM8958_MICD_RATE_SHIFT;

	snd_soc_update_bits(codec, WM8958_MIC_DETECT_1,
			    WM8958_MICD_BIAS_STARTTIME_MASK |
			    WM8958_MICD_RATE_MASK, val);
}

static int configure_aif_clock(struct snd_soc_codec *codec, int aif)
{
	struct wm8994_priv *wm8994 = snd_soc_codec_get_drvdata(codec);
	int rate;
	int reg1 = 0;
	int offset;

	if (aif)
		offset = 4;
	else
		offset = 0;

	switch (wm8994->sysclk[aif]) {
	case WM8994_SYSCLK_MCLK1:
		rate = wm8994->mclk[0];
		break;

	case WM8994_SYSCLK_MCLK2:
		reg1 |= 0x8;
		rate = wm8994->mclk[1];
		break;

	case WM8994_SYSCLK_FLL1:
		reg1 |= 0x10;
		rate = wm8994->fll[0].out;
		break;

	case WM8994_SYSCLK_FLL2:
		reg1 |= 0x18;
		rate = wm8994->fll[1].out;
		break;

	default:
		return -EINVAL;
	}

	if (rate >= 13500000) {
		rate /= 2;
		reg1 |= WM8994_AIF1CLK_DIV;

		dev_dbg(codec->dev, "Dividing AIF%d clock to %dHz\n",
			aif + 1, rate);
	}

	wm8994->aifclk[aif] = rate;

	snd_soc_update_bits(codec, WM8994_AIF1_CLOCKING_1 + offset,
			    WM8994_AIF1CLK_SRC_MASK | WM8994_AIF1CLK_DIV,
			    reg1);

	return 0;
}

static int configure_clock(struct snd_soc_codec *codec)
{
	struct wm8994_priv *wm8994 = snd_soc_codec_get_drvdata(codec);
	int change, new;

	/* Bring up the AIF clocks first */
	configure_aif_clock(codec, 0);
	configure_aif_clock(codec, 1);

	/* Then switch CLK_SYS over to the higher of them; a change
	 * can only happen as a result of a clocking change which can
	 * only be made outside of DAPM so we can safely redo the
	 * clocking.
	 */

	/* If they're equal it doesn't matter which is used */
	if (wm8994->aifclk[0] == wm8994->aifclk[1]) {
		wm8958_micd_set_rate(codec);
		return 0;
	}

	if (wm8994->aifclk[0] < wm8994->aifclk[1])
		new = WM8994_SYSCLK_SRC;
	else
		new = 0;

	change = snd_soc_update_bits(codec, WM8994_CLOCKING_1,
				     WM8994_SYSCLK_SRC, new);
	if (change)
		snd_soc_dapm_sync(&codec->dapm);

	wm8958_micd_set_rate(codec);

	return 0;
}

static int check_clk_sys(struct snd_soc_dapm_widget *source,
			 struct snd_soc_dapm_widget *sink)
{
	int reg = snd_soc_read(source->codec, WM8994_CLOCKING_1);
	const char *clk;

	/* Check what we're currently using for CLK_SYS */
	if (reg & WM8994_SYSCLK_SRC)
		clk = "AIF2CLK";
	else
		clk = "AIF1CLK";

	return strcmp(source->name, clk) == 0;
}

static const char *sidetone_hpf_text[] = {
	"2.7kHz", "1.35kHz", "675Hz", "370Hz", "180Hz", "90Hz", "45Hz"
};

static const struct soc_enum sidetone_hpf =
	SOC_ENUM_SINGLE(WM8994_SIDETONE, 7, 7, sidetone_hpf_text);

static const char *adc_hpf_text[] = {
	"HiFi", "Voice 1", "Voice 2", "Voice 3"
};

static const struct soc_enum aif1adc1_hpf =
	SOC_ENUM_SINGLE(WM8994_AIF1_ADC1_FILTERS, 13, 4, adc_hpf_text);

static const struct soc_enum aif1adc2_hpf =
	SOC_ENUM_SINGLE(WM8994_AIF1_ADC2_FILTERS, 13, 4, adc_hpf_text);

static const struct soc_enum aif2adc_hpf =
	SOC_ENUM_SINGLE(WM8994_AIF2_ADC_FILTERS, 13, 4, adc_hpf_text);

static const DECLARE_TLV_DB_SCALE(aif_tlv, 0, 600, 0);
static const DECLARE_TLV_DB_SCALE(digital_tlv, -7200, 75, 1);
static const DECLARE_TLV_DB_SCALE(st_tlv, -3600, 300, 0);
static const DECLARE_TLV_DB_SCALE(wm8994_3d_tlv, -1600, 183, 0);
static const DECLARE_TLV_DB_SCALE(eq_tlv, -1200, 100, 0);
static const DECLARE_TLV_DB_SCALE(ng_tlv, -10200, 600, 0);
static const DECLARE_TLV_DB_SCALE(mixin_boost_tlv, 0, 900, 0);

#define WM8994_DRC_SWITCH(xname, reg, shift) \
{	.iface = SNDRV_CTL_ELEM_IFACE_MIXER, .name = xname, \
	.info = snd_soc_info_volsw, .get = snd_soc_get_volsw,\
	.put = wm8994_put_drc_sw, \
	.private_value =  SOC_SINGLE_VALUE(reg, shift, 1, 0) }

static int wm8994_put_drc_sw(struct snd_kcontrol *kcontrol,
			     struct snd_ctl_elem_value *ucontrol)
{
	struct soc_mixer_control *mc =
		(struct soc_mixer_control *)kcontrol->private_value;
	struct snd_soc_codec *codec = snd_kcontrol_chip(kcontrol);
	int mask, ret;

	/* Can't enable both ADC and DAC paths simultaneously */
	if (mc->shift == WM8994_AIF1DAC1_DRC_ENA_SHIFT)
		mask = WM8994_AIF1ADC1L_DRC_ENA_MASK |
			WM8994_AIF1ADC1R_DRC_ENA_MASK;
	else
		mask = WM8994_AIF1DAC1_DRC_ENA_MASK;

	ret = snd_soc_read(codec, mc->reg);
	if (ret < 0)
		return ret;
	if (ret & mask)
		return -EINVAL;

	return snd_soc_put_volsw(kcontrol, ucontrol);
}

static void wm8994_set_drc(struct snd_soc_codec *codec, int drc)
{
	struct wm8994_priv *wm8994 = snd_soc_codec_get_drvdata(codec);
	struct wm8994_pdata *pdata = wm8994->pdata;
	int base = wm8994_drc_base[drc];
	int cfg = wm8994->drc_cfg[drc];
	int save, i;

	/* Save any enables; the configuration should clear them. */
	save = snd_soc_read(codec, base);
	save &= WM8994_AIF1DAC1_DRC_ENA | WM8994_AIF1ADC1L_DRC_ENA |
		WM8994_AIF1ADC1R_DRC_ENA;

	for (i = 0; i < WM8994_DRC_REGS; i++)
		snd_soc_update_bits(codec, base + i, 0xffff,
				    pdata->drc_cfgs[cfg].regs[i]);

	snd_soc_update_bits(codec, base, WM8994_AIF1DAC1_DRC_ENA |
			     WM8994_AIF1ADC1L_DRC_ENA |
			     WM8994_AIF1ADC1R_DRC_ENA, save);
}

/* Icky as hell but saves code duplication */
static int wm8994_get_drc(const char *name)
{
	if (strcmp(name, "AIF1DRC1 Mode") == 0)
		return 0;
	if (strcmp(name, "AIF1DRC2 Mode") == 0)
		return 1;
	if (strcmp(name, "AIF2DRC Mode") == 0)
		return 2;
	return -EINVAL;
}

static int wm8994_put_drc_enum(struct snd_kcontrol *kcontrol,
			       struct snd_ctl_elem_value *ucontrol)
{
	struct snd_soc_codec *codec = snd_kcontrol_chip(kcontrol);
	struct wm8994_priv *wm8994 = snd_soc_codec_get_drvdata(codec);
	struct wm8994_pdata *pdata = wm8994->pdata;
	int drc = wm8994_get_drc(kcontrol->id.name);
	int value = ucontrol->value.integer.value[0];

	if (drc < 0)
		return drc;

	if (value >= pdata->num_drc_cfgs)
		return -EINVAL;

	wm8994->drc_cfg[drc] = value;

	wm8994_set_drc(codec, drc);

	return 0;
}

static int wm8994_get_drc_enum(struct snd_kcontrol *kcontrol,
			       struct snd_ctl_elem_value *ucontrol)
{
	struct snd_soc_codec *codec = snd_kcontrol_chip(kcontrol);
	struct wm8994_priv *wm8994 = snd_soc_codec_get_drvdata(codec);
	int drc = wm8994_get_drc(kcontrol->id.name);

	ucontrol->value.enumerated.item[0] = wm8994->drc_cfg[drc];

	return 0;
}

static void wm8994_set_retune_mobile(struct snd_soc_codec *codec, int block)
{
	struct wm8994_priv *wm8994 = snd_soc_codec_get_drvdata(codec);
	struct wm8994_pdata *pdata = wm8994->pdata;
	int base = wm8994_retune_mobile_base[block];
	int iface, best, best_val, save, i, cfg;

	if (!pdata || !wm8994->num_retune_mobile_texts)
		return;

	switch (block) {
	case 0:
	case 1:
		iface = 0;
		break;
	case 2:
		iface = 1;
		break;
	default:
		return;
	}

	/* Find the version of the currently selected configuration
	 * with the nearest sample rate. */
	cfg = wm8994->retune_mobile_cfg[block];
	best = 0;
	best_val = INT_MAX;
	for (i = 0; i < pdata->num_retune_mobile_cfgs; i++) {
		if (strcmp(pdata->retune_mobile_cfgs[i].name,
			   wm8994->retune_mobile_texts[cfg]) == 0 &&
		    abs(pdata->retune_mobile_cfgs[i].rate
			- wm8994->dac_rates[iface]) < best_val) {
			best = i;
			best_val = abs(pdata->retune_mobile_cfgs[i].rate
				       - wm8994->dac_rates[iface]);
		}
	}

	dev_dbg(codec->dev, "ReTune Mobile %d %s/%dHz for %dHz sample rate\n",
		block,
		pdata->retune_mobile_cfgs[best].name,
		pdata->retune_mobile_cfgs[best].rate,
		wm8994->dac_rates[iface]);

	/* The EQ will be disabled while reconfiguring it, remember the
	 * current configuration. 
	 */
	save = snd_soc_read(codec, base);
	save &= WM8994_AIF1DAC1_EQ_ENA;

	for (i = 0; i < WM8994_EQ_REGS; i++)
		snd_soc_update_bits(codec, base + i, 0xffff,
				pdata->retune_mobile_cfgs[best].regs[i]);

	snd_soc_update_bits(codec, base, WM8994_AIF1DAC1_EQ_ENA, save);
}

/* Icky as hell but saves code duplication */
static int wm8994_get_retune_mobile_block(const char *name)
{
	if (strcmp(name, "AIF1.1 EQ Mode") == 0)
		return 0;
	if (strcmp(name, "AIF1.2 EQ Mode") == 0)
		return 1;
	if (strcmp(name, "AIF2 EQ Mode") == 0)
		return 2;
	return -EINVAL;
}

static int wm8994_put_retune_mobile_enum(struct snd_kcontrol *kcontrol,
					 struct snd_ctl_elem_value *ucontrol)
{
	struct snd_soc_codec *codec = snd_kcontrol_chip(kcontrol);
	struct wm8994_priv *wm8994 = snd_soc_codec_get_drvdata(codec);
	struct wm8994_pdata *pdata = wm8994->pdata;
	int block = wm8994_get_retune_mobile_block(kcontrol->id.name);
	int value = ucontrol->value.integer.value[0];

	if (block < 0)
		return block;

	if (value >= pdata->num_retune_mobile_cfgs)
		return -EINVAL;

	wm8994->retune_mobile_cfg[block] = value;

	wm8994_set_retune_mobile(codec, block);

	return 0;
}

static int wm8994_get_retune_mobile_enum(struct snd_kcontrol *kcontrol,
					 struct snd_ctl_elem_value *ucontrol)
{
	struct snd_soc_codec *codec = snd_kcontrol_chip(kcontrol);
	struct wm8994_priv *wm8994 = snd_soc_codec_get_drvdata(codec);
	int block = wm8994_get_retune_mobile_block(kcontrol->id.name);

	ucontrol->value.enumerated.item[0] = wm8994->retune_mobile_cfg[block];

	return 0;
}

static const char *aif_chan_src_text[] = {
	"Left", "Right"
};

static const struct soc_enum aif1adcl_src =
	SOC_ENUM_SINGLE(WM8994_AIF1_CONTROL_1, 15, 2, aif_chan_src_text);

static const struct soc_enum aif1adcr_src =
	SOC_ENUM_SINGLE(WM8994_AIF1_CONTROL_1, 14, 2, aif_chan_src_text);

static const struct soc_enum aif2adcl_src =
	SOC_ENUM_SINGLE(WM8994_AIF2_CONTROL_1, 15, 2, aif_chan_src_text);

static const struct soc_enum aif2adcr_src =
	SOC_ENUM_SINGLE(WM8994_AIF2_CONTROL_1, 14, 2, aif_chan_src_text);

static const struct soc_enum aif1dacl_src =
	SOC_ENUM_SINGLE(WM8994_AIF1_CONTROL_2, 15, 2, aif_chan_src_text);

static const struct soc_enum aif1dacr_src =
	SOC_ENUM_SINGLE(WM8994_AIF1_CONTROL_2, 14, 2, aif_chan_src_text);

static const struct soc_enum aif2dacl_src =
	SOC_ENUM_SINGLE(WM8994_AIF2_CONTROL_2, 15, 2, aif_chan_src_text);

static const struct soc_enum aif2dacr_src =
	SOC_ENUM_SINGLE(WM8994_AIF2_CONTROL_2, 14, 2, aif_chan_src_text);

static const char *osr_text[] = {
	"Low Power", "High Performance",
};

static const struct soc_enum dac_osr =
	SOC_ENUM_SINGLE(WM8994_OVERSAMPLING, 0, 2, osr_text);

static const struct soc_enum adc_osr =
	SOC_ENUM_SINGLE(WM8994_OVERSAMPLING, 1, 2, osr_text);

static const struct snd_kcontrol_new wm8994_snd_controls[] = {
SOC_DOUBLE_R_TLV("AIF1ADC1 Volume", WM8994_AIF1_ADC1_LEFT_VOLUME,
		 WM8994_AIF1_ADC1_RIGHT_VOLUME,
		 1, 119, 0, digital_tlv),
SOC_DOUBLE_R_TLV("AIF1ADC2 Volume", WM8994_AIF1_ADC2_LEFT_VOLUME,
		 WM8994_AIF1_ADC2_RIGHT_VOLUME,
		 1, 119, 0, digital_tlv),
SOC_DOUBLE_R_TLV("AIF2ADC Volume", WM8994_AIF2_ADC_LEFT_VOLUME,
		 WM8994_AIF2_ADC_RIGHT_VOLUME,
		 1, 119, 0, digital_tlv),

SOC_ENUM("AIF1ADCL Source", aif1adcl_src),
SOC_ENUM("AIF1ADCR Source", aif1adcr_src),
SOC_ENUM("AIF2ADCL Source", aif2adcl_src),
SOC_ENUM("AIF2ADCR Source", aif2adcr_src),

SOC_ENUM("AIF1DACL Source", aif1dacl_src),
SOC_ENUM("AIF1DACR Source", aif1dacr_src),
SOC_ENUM("AIF2DACL Source", aif2dacl_src),
SOC_ENUM("AIF2DACR Source", aif2dacr_src),

SOC_DOUBLE_R_TLV("AIF1DAC1 Volume", WM8994_AIF1_DAC1_LEFT_VOLUME,
		 WM8994_AIF1_DAC1_RIGHT_VOLUME, 1, 96, 0, digital_tlv),
SOC_DOUBLE_R_TLV("AIF1DAC2 Volume", WM8994_AIF1_DAC2_LEFT_VOLUME,
		 WM8994_AIF1_DAC2_RIGHT_VOLUME, 1, 96, 0, digital_tlv),
SOC_DOUBLE_R_TLV("AIF2DAC Volume", WM8994_AIF2_DAC_LEFT_VOLUME,
		 WM8994_AIF2_DAC_RIGHT_VOLUME, 1, 96, 0, digital_tlv),

SOC_SINGLE_TLV("AIF1 Boost Volume", WM8994_AIF1_CONTROL_2, 10, 3, 0, aif_tlv),
SOC_SINGLE_TLV("AIF2 Boost Volume", WM8994_AIF2_CONTROL_2, 10, 3, 0, aif_tlv),

SOC_SINGLE("AIF1DAC1 EQ Switch", WM8994_AIF1_DAC1_EQ_GAINS_1, 0, 1, 0),
SOC_SINGLE("AIF1DAC2 EQ Switch", WM8994_AIF1_DAC2_EQ_GAINS_1, 0, 1, 0),
SOC_SINGLE("AIF2 EQ Switch", WM8994_AIF2_EQ_GAINS_1, 0, 1, 0),

WM8994_DRC_SWITCH("AIF1DAC1 DRC Switch", WM8994_AIF1_DRC1_1, 2),
WM8994_DRC_SWITCH("AIF1ADC1L DRC Switch", WM8994_AIF1_DRC1_1, 1),
WM8994_DRC_SWITCH("AIF1ADC1R DRC Switch", WM8994_AIF1_DRC1_1, 0),

WM8994_DRC_SWITCH("AIF1DAC2 DRC Switch", WM8994_AIF1_DRC2_1, 2),
WM8994_DRC_SWITCH("AIF1ADC2L DRC Switch", WM8994_AIF1_DRC2_1, 1),
WM8994_DRC_SWITCH("AIF1ADC2R DRC Switch", WM8994_AIF1_DRC2_1, 0),

WM8994_DRC_SWITCH("AIF2DAC DRC Switch", WM8994_AIF2_DRC_1, 2),
WM8994_DRC_SWITCH("AIF2ADCL DRC Switch", WM8994_AIF2_DRC_1, 1),
WM8994_DRC_SWITCH("AIF2ADCR DRC Switch", WM8994_AIF2_DRC_1, 0),

SOC_SINGLE_TLV("DAC1 Right Sidetone Volume", WM8994_DAC1_MIXER_VOLUMES,
	       5, 12, 0, st_tlv),
SOC_SINGLE_TLV("DAC1 Left Sidetone Volume", WM8994_DAC1_MIXER_VOLUMES,
	       0, 12, 0, st_tlv),
SOC_SINGLE_TLV("DAC2 Right Sidetone Volume", WM8994_DAC2_MIXER_VOLUMES,
	       5, 12, 0, st_tlv),
SOC_SINGLE_TLV("DAC2 Left Sidetone Volume", WM8994_DAC2_MIXER_VOLUMES,
	       0, 12, 0, st_tlv),
SOC_ENUM("Sidetone HPF Mux", sidetone_hpf),
SOC_SINGLE("Sidetone HPF Switch", WM8994_SIDETONE, 6, 1, 0),

SOC_ENUM("AIF1ADC1 HPF Mode", aif1adc1_hpf),
SOC_DOUBLE("AIF1ADC1 HPF Switch", WM8994_AIF1_ADC1_FILTERS, 12, 11, 1, 0),

SOC_ENUM("AIF1ADC2 HPF Mode", aif1adc2_hpf),
SOC_DOUBLE("AIF1ADC2 HPF Switch", WM8994_AIF1_ADC2_FILTERS, 12, 11, 1, 0),

SOC_ENUM("AIF2ADC HPF Mode", aif2adc_hpf),
SOC_DOUBLE("AIF2ADC HPF Switch", WM8994_AIF2_ADC_FILTERS, 12, 11, 1, 0),

SOC_ENUM("ADC OSR", adc_osr),
SOC_ENUM("DAC OSR", dac_osr),

SOC_DOUBLE_R_TLV("DAC1 Volume", WM8994_DAC1_LEFT_VOLUME,
		 WM8994_DAC1_RIGHT_VOLUME, 1, 96, 0, digital_tlv),
SOC_DOUBLE_R("DAC1 Switch", WM8994_DAC1_LEFT_VOLUME,
	     WM8994_DAC1_RIGHT_VOLUME, 9, 1, 1),

SOC_DOUBLE_R_TLV("DAC2 Volume", WM8994_DAC2_LEFT_VOLUME,
		 WM8994_DAC2_RIGHT_VOLUME, 1, 96, 0, digital_tlv),
SOC_DOUBLE_R("DAC2 Switch", WM8994_DAC2_LEFT_VOLUME,
	     WM8994_DAC2_RIGHT_VOLUME, 9, 1, 1),

SOC_SINGLE_TLV("SPKL DAC2 Volume", WM8994_SPKMIXL_ATTENUATION,
	       6, 1, 1, wm_hubs_spkmix_tlv),
SOC_SINGLE_TLV("SPKL DAC1 Volume", WM8994_SPKMIXL_ATTENUATION,
	       2, 1, 1, wm_hubs_spkmix_tlv),

SOC_SINGLE_TLV("SPKR DAC2 Volume", WM8994_SPKMIXR_ATTENUATION,
	       6, 1, 1, wm_hubs_spkmix_tlv),
SOC_SINGLE_TLV("SPKR DAC1 Volume", WM8994_SPKMIXR_ATTENUATION,
	       2, 1, 1, wm_hubs_spkmix_tlv),

SOC_SINGLE_TLV("AIF1DAC1 3D Stereo Volume", WM8994_AIF1_DAC1_FILTERS_2,
	       10, 15, 0, wm8994_3d_tlv),
SOC_SINGLE("AIF1DAC1 3D Stereo Switch", WM8994_AIF1_DAC1_FILTERS_2,
	   8, 1, 0),
SOC_SINGLE_TLV("AIF1DAC2 3D Stereo Volume", WM8994_AIF1_DAC2_FILTERS_2,
	       10, 15, 0, wm8994_3d_tlv),
SOC_SINGLE("AIF1DAC2 3D Stereo Switch", WM8994_AIF1_DAC2_FILTERS_2,
	   8, 1, 0),
SOC_SINGLE_TLV("AIF2DAC 3D Stereo Volume", WM8994_AIF2_DAC_FILTERS_2,
	       10, 15, 0, wm8994_3d_tlv),
SOC_SINGLE("AIF2DAC 3D Stereo Switch", WM8994_AIF2_DAC_FILTERS_2,
	   8, 1, 0),
};

static const struct snd_kcontrol_new wm8994_eq_controls[] = {
SOC_SINGLE_TLV("AIF1DAC1 EQ1 Volume", WM8994_AIF1_DAC1_EQ_GAINS_1, 11, 31, 0,
	       eq_tlv),
SOC_SINGLE_TLV("AIF1DAC1 EQ2 Volume", WM8994_AIF1_DAC1_EQ_GAINS_1, 6, 31, 0,
	       eq_tlv),
SOC_SINGLE_TLV("AIF1DAC1 EQ3 Volume", WM8994_AIF1_DAC1_EQ_GAINS_1, 1, 31, 0,
	       eq_tlv),
SOC_SINGLE_TLV("AIF1DAC1 EQ4 Volume", WM8994_AIF1_DAC1_EQ_GAINS_2, 11, 31, 0,
	       eq_tlv),
SOC_SINGLE_TLV("AIF1DAC1 EQ5 Volume", WM8994_AIF1_DAC1_EQ_GAINS_2, 6, 31, 0,
	       eq_tlv),

SOC_SINGLE_TLV("AIF1DAC2 EQ1 Volume", WM8994_AIF1_DAC2_EQ_GAINS_1, 11, 31, 0,
	       eq_tlv),
SOC_SINGLE_TLV("AIF1DAC2 EQ2 Volume", WM8994_AIF1_DAC2_EQ_GAINS_1, 6, 31, 0,
	       eq_tlv),
SOC_SINGLE_TLV("AIF1DAC2 EQ3 Volume", WM8994_AIF1_DAC2_EQ_GAINS_1, 1, 31, 0,
	       eq_tlv),
SOC_SINGLE_TLV("AIF1DAC2 EQ4 Volume", WM8994_AIF1_DAC2_EQ_GAINS_2, 11, 31, 0,
	       eq_tlv),
SOC_SINGLE_TLV("AIF1DAC2 EQ5 Volume", WM8994_AIF1_DAC2_EQ_GAINS_2, 6, 31, 0,
	       eq_tlv),

SOC_SINGLE_TLV("AIF2 EQ1 Volume", WM8994_AIF2_EQ_GAINS_1, 11, 31, 0,
	       eq_tlv),
SOC_SINGLE_TLV("AIF2 EQ2 Volume", WM8994_AIF2_EQ_GAINS_1, 6, 31, 0,
	       eq_tlv),
SOC_SINGLE_TLV("AIF2 EQ3 Volume", WM8994_AIF2_EQ_GAINS_1, 1, 31, 0,
	       eq_tlv),
SOC_SINGLE_TLV("AIF2 EQ4 Volume", WM8994_AIF2_EQ_GAINS_2, 11, 31, 0,
	       eq_tlv),
SOC_SINGLE_TLV("AIF2 EQ5 Volume", WM8994_AIF2_EQ_GAINS_2, 6, 31, 0,
	       eq_tlv),
};

static const char *wm8958_ng_text[] = {
	"30ms", "125ms", "250ms", "500ms",
};

static const struct soc_enum wm8958_aif1dac1_ng_hold =
	SOC_ENUM_SINGLE(WM8958_AIF1_DAC1_NOISE_GATE,
			WM8958_AIF1DAC1_NG_THR_SHIFT, 4, wm8958_ng_text);

static const struct soc_enum wm8958_aif1dac2_ng_hold =
	SOC_ENUM_SINGLE(WM8958_AIF1_DAC2_NOISE_GATE,
			WM8958_AIF1DAC2_NG_THR_SHIFT, 4, wm8958_ng_text);

static const struct soc_enum wm8958_aif2dac_ng_hold =
	SOC_ENUM_SINGLE(WM8958_AIF2_DAC_NOISE_GATE,
			WM8958_AIF2DAC_NG_THR_SHIFT, 4, wm8958_ng_text);

static const struct snd_kcontrol_new wm8958_snd_controls[] = {
SOC_SINGLE_TLV("AIF3 Boost Volume", WM8958_AIF3_CONTROL_2, 10, 3, 0, aif_tlv),

SOC_SINGLE("AIF1DAC1 Noise Gate Switch", WM8958_AIF1_DAC1_NOISE_GATE,
	   WM8958_AIF1DAC1_NG_ENA_SHIFT, 1, 0),
SOC_ENUM("AIF1DAC1 Noise Gate Hold Time", wm8958_aif1dac1_ng_hold),
SOC_SINGLE_TLV("AIF1DAC1 Noise Gate Threshold Volume",
	       WM8958_AIF1_DAC1_NOISE_GATE, WM8958_AIF1DAC1_NG_THR_SHIFT,
	       7, 1, ng_tlv),

SOC_SINGLE("AIF1DAC2 Noise Gate Switch", WM8958_AIF1_DAC2_NOISE_GATE,
	   WM8958_AIF1DAC2_NG_ENA_SHIFT, 1, 0),
SOC_ENUM("AIF1DAC2 Noise Gate Hold Time", wm8958_aif1dac2_ng_hold),
SOC_SINGLE_TLV("AIF1DAC2 Noise Gate Threshold Volume",
	       WM8958_AIF1_DAC2_NOISE_GATE, WM8958_AIF1DAC2_NG_THR_SHIFT,
	       7, 1, ng_tlv),

SOC_SINGLE("AIF2DAC Noise Gate Switch", WM8958_AIF2_DAC_NOISE_GATE,
	   WM8958_AIF2DAC_NG_ENA_SHIFT, 1, 0),
SOC_ENUM("AIF2DAC Noise Gate Hold Time", wm8958_aif2dac_ng_hold),
SOC_SINGLE_TLV("AIF2DAC Noise Gate Threshold Volume",
	       WM8958_AIF2_DAC_NOISE_GATE, WM8958_AIF2DAC_NG_THR_SHIFT,
	       7, 1, ng_tlv),
};

static const struct snd_kcontrol_new wm1811_snd_controls[] = {
SOC_SINGLE_TLV("MIXINL IN1LP Boost Volume", WM8994_INPUT_MIXER_1, 7, 1, 0,
	       mixin_boost_tlv),
SOC_SINGLE_TLV("MIXINL IN1RP Boost Volume", WM8994_INPUT_MIXER_1, 8, 1, 0,
	       mixin_boost_tlv),
};

/* We run all mode setting through a function to enforce audio mode */
static void wm1811_jackdet_set_mode(struct snd_soc_codec *codec, u16 mode)
{
	struct wm8994_priv *wm8994 = snd_soc_codec_get_drvdata(codec);

	if (!wm8994->jackdet || !wm8994->jack_cb)
		return;

	if (wm8994->active_refcount)
		mode = WM1811_JACKDET_MODE_AUDIO;

	if (mode == wm8994->jackdet_mode)
		return;

	wm8994->jackdet_mode = mode;

	/* Always use audio mode to detect while the system is active */
	if (mode != WM1811_JACKDET_MODE_NONE)
		mode = WM1811_JACKDET_MODE_AUDIO;

	snd_soc_update_bits(codec, WM8994_ANTIPOP_2,
			    WM1811_JACKDET_MODE_MASK, mode);
}

static void active_reference(struct snd_soc_codec *codec)
{
	struct wm8994_priv *wm8994 = snd_soc_codec_get_drvdata(codec);

	mutex_lock(&wm8994->accdet_lock);

	wm8994->active_refcount++;

	dev_dbg(codec->dev, "Active refcount incremented, now %d\n",
		wm8994->active_refcount);

	/* If we're using jack detection go into audio mode */
	wm1811_jackdet_set_mode(codec, WM1811_JACKDET_MODE_AUDIO);

	mutex_unlock(&wm8994->accdet_lock);
}

static void active_dereference(struct snd_soc_codec *codec)
{
	struct wm8994_priv *wm8994 = snd_soc_codec_get_drvdata(codec);
	u16 mode;

	mutex_lock(&wm8994->accdet_lock);

	wm8994->active_refcount--;

	dev_dbg(codec->dev, "Active refcount decremented, now %d\n",
		wm8994->active_refcount);

	if (wm8994->active_refcount == 0) {
		/* Go into appropriate detection only mode */
		if (wm8994->jack_mic || wm8994->mic_detecting)
			mode = WM1811_JACKDET_MODE_MIC;
		else
			mode = WM1811_JACKDET_MODE_JACK;

		wm1811_jackdet_set_mode(codec, mode);
	}

	mutex_unlock(&wm8994->accdet_lock);
}

static int clk_sys_event(struct snd_soc_dapm_widget *w,
			 struct snd_kcontrol *kcontrol, int event)
{
	struct snd_soc_codec *codec = w->codec;

	switch (event) {
	case SND_SOC_DAPM_PRE_PMU:
		return configure_clock(codec);

	case SND_SOC_DAPM_POST_PMD:
		configure_clock(codec);
		break;
	}

	return 0;
}

static void vmid_reference(struct snd_soc_codec *codec)
{
	struct wm8994_priv *wm8994 = snd_soc_codec_get_drvdata(codec);

	pm_runtime_get_sync(codec->dev);

	wm8994->vmid_refcount++;

	dev_dbg(codec->dev, "Referencing VMID, refcount is now %d\n",
		wm8994->vmid_refcount);

	if (wm8994->vmid_refcount == 1) {
<<<<<<< HEAD
		/* Startup bias, VMID ramp & buffer */
		snd_soc_update_bits(codec, WM8994_ANTIPOP_2,
				    WM8994_STARTUP_BIAS_ENA |
				    WM8994_VMID_BUF_ENA |
				    WM8994_VMID_RAMP_MASK,
				    WM8994_STARTUP_BIAS_ENA |
				    WM8994_VMID_BUF_ENA |
				    (0x3 << WM8994_VMID_RAMP_SHIFT));

		/* Remove discharge for line out */
=======
>>>>>>> e9676695
		snd_soc_update_bits(codec, WM8994_ANTIPOP_1,
				    WM8994_LINEOUT1_DISCH |
				    WM8994_LINEOUT2_DISCH, 0);

		wm_hubs_vmid_ena(codec);

		switch (wm8994->vmid_mode) {
		default:
			WARN_ON(0 == "Invalid VMID mode");
		case WM8994_VMID_NORMAL:
			/* Startup bias, VMID ramp & buffer */
			snd_soc_update_bits(codec, WM8994_ANTIPOP_2,
					    WM8994_BIAS_SRC |
					    WM8994_VMID_DISCH |
					    WM8994_STARTUP_BIAS_ENA |
					    WM8994_VMID_BUF_ENA |
					    WM8994_VMID_RAMP_MASK,
					    WM8994_BIAS_SRC |
					    WM8994_STARTUP_BIAS_ENA |
					    WM8994_VMID_BUF_ENA |
					    (0x3 << WM8994_VMID_RAMP_SHIFT));

			/* Main bias enable, VMID=2x40k */
			snd_soc_update_bits(codec, WM8994_POWER_MANAGEMENT_1,
					    WM8994_BIAS_ENA |
					    WM8994_VMID_SEL_MASK,
					    WM8994_BIAS_ENA | 0x2);

			msleep(50);

			snd_soc_update_bits(codec, WM8994_ANTIPOP_2,
					    WM8994_VMID_RAMP_MASK |
					    WM8994_BIAS_SRC,
					    0);
			break;

		case WM8994_VMID_FORCE:
			/* Startup bias, slow VMID ramp & buffer */
			snd_soc_update_bits(codec, WM8994_ANTIPOP_2,
					    WM8994_BIAS_SRC |
					    WM8994_VMID_DISCH |
					    WM8994_STARTUP_BIAS_ENA |
					    WM8994_VMID_BUF_ENA |
					    WM8994_VMID_RAMP_MASK,
					    WM8994_BIAS_SRC |
					    WM8994_STARTUP_BIAS_ENA |
					    WM8994_VMID_BUF_ENA |
					    (0x2 << WM8994_VMID_RAMP_SHIFT));

			/* Main bias enable, VMID=2x40k */
			snd_soc_update_bits(codec, WM8994_POWER_MANAGEMENT_1,
					    WM8994_BIAS_ENA |
					    WM8994_VMID_SEL_MASK,
					    WM8994_BIAS_ENA | 0x2);

			msleep(400);

			snd_soc_update_bits(codec, WM8994_ANTIPOP_2,
					    WM8994_VMID_RAMP_MASK |
					    WM8994_BIAS_SRC,
					    0);
			break;
		}
	}
}

static void vmid_dereference(struct snd_soc_codec *codec)
{
	struct wm8994_priv *wm8994 = snd_soc_codec_get_drvdata(codec);

	wm8994->vmid_refcount--;

	dev_dbg(codec->dev, "Dereferencing VMID, refcount is now %d\n",
		wm8994->vmid_refcount);

	if (wm8994->vmid_refcount == 0) {
		if (wm8994->hubs.lineout1_se)
			snd_soc_update_bits(codec, WM8994_POWER_MANAGEMENT_3,
					    WM8994_LINEOUT1N_ENA |
					    WM8994_LINEOUT1P_ENA,
					    WM8994_LINEOUT1N_ENA |
					    WM8994_LINEOUT1P_ENA);

		if (wm8994->hubs.lineout2_se)
			snd_soc_update_bits(codec, WM8994_POWER_MANAGEMENT_3,
					    WM8994_LINEOUT2N_ENA |
					    WM8994_LINEOUT2P_ENA,
					    WM8994_LINEOUT2N_ENA |
					    WM8994_LINEOUT2P_ENA);

		/* Start discharging VMID */
		snd_soc_update_bits(codec, WM8994_ANTIPOP_2,
				    WM8994_BIAS_SRC |
				    WM8994_VMID_DISCH,
				    WM8994_BIAS_SRC |
				    WM8994_VMID_DISCH);

		switch (wm8994->vmid_mode) {
		case WM8994_VMID_FORCE:
			msleep(350);
			break;
		default:
			break;
		}

		snd_soc_update_bits(codec, WM8994_ADDITIONAL_CONTROL,
				    WM8994_VROI, WM8994_VROI);

		/* Active discharge */
		snd_soc_update_bits(codec, WM8994_ANTIPOP_1,
				    WM8994_LINEOUT1_DISCH |
				    WM8994_LINEOUT2_DISCH,
				    WM8994_LINEOUT1_DISCH |
				    WM8994_LINEOUT2_DISCH);

		msleep(150);

		snd_soc_update_bits(codec, WM8994_POWER_MANAGEMENT_3,
				    WM8994_LINEOUT1N_ENA |
				    WM8994_LINEOUT1P_ENA |
				    WM8994_LINEOUT2N_ENA |
				    WM8994_LINEOUT2P_ENA, 0);

		snd_soc_update_bits(codec, WM8994_ADDITIONAL_CONTROL,
				    WM8994_VROI, 0);

		/* Switch off startup biases */
		snd_soc_update_bits(codec, WM8994_ANTIPOP_2,
				    WM8994_BIAS_SRC |
				    WM8994_STARTUP_BIAS_ENA |
				    WM8994_VMID_BUF_ENA |
				    WM8994_VMID_RAMP_MASK, 0);

		snd_soc_update_bits(codec, WM8994_POWER_MANAGEMENT_1,
				    WM8994_BIAS_ENA | WM8994_VMID_SEL_MASK, 0);

		snd_soc_update_bits(codec, WM8994_ANTIPOP_2,
				    WM8994_VMID_RAMP_MASK, 0);
	}

	pm_runtime_put(codec->dev);
}

static int vmid_event(struct snd_soc_dapm_widget *w,
		      struct snd_kcontrol *kcontrol, int event)
{
	struct snd_soc_codec *codec = w->codec;

	switch (event) {
	case SND_SOC_DAPM_PRE_PMU:
		vmid_reference(codec);
		break;

	case SND_SOC_DAPM_POST_PMD:
		vmid_dereference(codec);
		break;
	}

	return 0;
}

static void wm8994_update_class_w(struct snd_soc_codec *codec)
{
	struct wm8994_priv *wm8994 = snd_soc_codec_get_drvdata(codec);
	int enable = 1;
	int source = 0;  /* GCC flow analysis can't track enable */
	int reg, reg_r;

	/* Only support direct DAC->headphone paths */
	reg = snd_soc_read(codec, WM8994_OUTPUT_MIXER_1);
	if (!(reg & WM8994_DAC1L_TO_HPOUT1L)) {
		dev_vdbg(codec->dev, "HPL connected to output mixer\n");
		enable = 0;
	}

	reg = snd_soc_read(codec, WM8994_OUTPUT_MIXER_2);
	if (!(reg & WM8994_DAC1R_TO_HPOUT1R)) {
		dev_vdbg(codec->dev, "HPR connected to output mixer\n");
		enable = 0;
	}

	/* We also need the same setting for L/R and only one path */
	reg = snd_soc_read(codec, WM8994_DAC1_LEFT_MIXER_ROUTING);
	switch (reg) {
	case WM8994_AIF2DACL_TO_DAC1L:
		dev_vdbg(codec->dev, "Class W source AIF2DAC\n");
		source = 2 << WM8994_CP_DYN_SRC_SEL_SHIFT;
		break;
	case WM8994_AIF1DAC2L_TO_DAC1L:
		dev_vdbg(codec->dev, "Class W source AIF1DAC2\n");
		source = 1 << WM8994_CP_DYN_SRC_SEL_SHIFT;
		break;
	case WM8994_AIF1DAC1L_TO_DAC1L:
		dev_vdbg(codec->dev, "Class W source AIF1DAC1\n");
		source = 0 << WM8994_CP_DYN_SRC_SEL_SHIFT;
		break;
	default:
		dev_vdbg(codec->dev, "DAC mixer setting: %x\n", reg);
		enable = 0;
		break;
	}

	reg_r = snd_soc_read(codec, WM8994_DAC1_RIGHT_MIXER_ROUTING);
	if (reg_r != reg) {
		dev_vdbg(codec->dev, "Left and right DAC mixers different\n");
		enable = 0;
	}

	if (enable) {
		dev_dbg(codec->dev, "Class W enabled\n");
		snd_soc_update_bits(codec, WM8994_CLASS_W_1,
				    WM8994_CP_DYN_PWR |
				    WM8994_CP_DYN_SRC_SEL_MASK,
				    source | WM8994_CP_DYN_PWR);
		wm8994->hubs.class_w = true;
		
	} else {
		dev_dbg(codec->dev, "Class W disabled\n");
		snd_soc_update_bits(codec, WM8994_CLASS_W_1,
				    WM8994_CP_DYN_PWR, 0);
		wm8994->hubs.class_w = false;
	}
}

static int late_enable_ev(struct snd_soc_dapm_widget *w,
			  struct snd_kcontrol *kcontrol, int event)
{
	struct snd_soc_codec *codec = w->codec;
	struct wm8994_priv *wm8994 = snd_soc_codec_get_drvdata(codec);

	switch (event) {
	case SND_SOC_DAPM_PRE_PMU:
		if (wm8994->aif1clk_enable) {
			snd_soc_update_bits(codec, WM8994_AIF1_CLOCKING_1,
					    WM8994_AIF1CLK_ENA_MASK,
					    WM8994_AIF1CLK_ENA);
			wm8994->aif1clk_enable = 0;
		}
		if (wm8994->aif2clk_enable) {
			snd_soc_update_bits(codec, WM8994_AIF2_CLOCKING_1,
					    WM8994_AIF2CLK_ENA_MASK,
					    WM8994_AIF2CLK_ENA);
			wm8994->aif2clk_enable = 0;
		}
		break;
	}

	/* We may also have postponed startup of DSP, handle that. */
	wm8958_aif_ev(w, kcontrol, event);

	return 0;
}

static int late_disable_ev(struct snd_soc_dapm_widget *w,
			   struct snd_kcontrol *kcontrol, int event)
{
	struct snd_soc_codec *codec = w->codec;
	struct wm8994_priv *wm8994 = snd_soc_codec_get_drvdata(codec);

	switch (event) {
	case SND_SOC_DAPM_POST_PMD:
		if (wm8994->aif1clk_disable) {
			snd_soc_update_bits(codec, WM8994_AIF1_CLOCKING_1,
					    WM8994_AIF1CLK_ENA_MASK, 0);
			wm8994->aif1clk_disable = 0;
		}
		if (wm8994->aif2clk_disable) {
			snd_soc_update_bits(codec, WM8994_AIF2_CLOCKING_1,
					    WM8994_AIF2CLK_ENA_MASK, 0);
			wm8994->aif2clk_disable = 0;
		}
		break;
	}

	return 0;
}

static int aif1clk_ev(struct snd_soc_dapm_widget *w,
		      struct snd_kcontrol *kcontrol, int event)
{
	struct snd_soc_codec *codec = w->codec;
	struct wm8994_priv *wm8994 = snd_soc_codec_get_drvdata(codec);

	switch (event) {
	case SND_SOC_DAPM_PRE_PMU:
		wm8994->aif1clk_enable = 1;
		break;
	case SND_SOC_DAPM_POST_PMD:
		wm8994->aif1clk_disable = 1;
		break;
	}

	return 0;
}

static int aif2clk_ev(struct snd_soc_dapm_widget *w,
		      struct snd_kcontrol *kcontrol, int event)
{
	struct snd_soc_codec *codec = w->codec;
	struct wm8994_priv *wm8994 = snd_soc_codec_get_drvdata(codec);

	switch (event) {
	case SND_SOC_DAPM_PRE_PMU:
		wm8994->aif2clk_enable = 1;
		break;
	case SND_SOC_DAPM_POST_PMD:
		wm8994->aif2clk_disable = 1;
		break;
	}

	return 0;
}

static int adc_mux_ev(struct snd_soc_dapm_widget *w,
		      struct snd_kcontrol *kcontrol, int event)
{
	late_enable_ev(w, kcontrol, event);
	return 0;
}

static int micbias_ev(struct snd_soc_dapm_widget *w,
		      struct snd_kcontrol *kcontrol, int event)
{
	late_enable_ev(w, kcontrol, event);
	return 0;
}

static int dac_ev(struct snd_soc_dapm_widget *w,
		  struct snd_kcontrol *kcontrol, int event)
{
	struct snd_soc_codec *codec = w->codec;
	unsigned int mask = 1 << w->shift;

	snd_soc_update_bits(codec, WM8994_POWER_MANAGEMENT_5,
			    mask, mask);
	return 0;
}

static const char *hp_mux_text[] = {
	"Mixer",
	"DAC",
};

#define WM8994_HP_ENUM(xname, xenum) \
{	.iface = SNDRV_CTL_ELEM_IFACE_MIXER, .name = xname, \
	.info = snd_soc_info_enum_double, \
 	.get = snd_soc_dapm_get_enum_double, \
 	.put = wm8994_put_hp_enum, \
  	.private_value = (unsigned long)&xenum }

static int wm8994_put_hp_enum(struct snd_kcontrol *kcontrol,
			      struct snd_ctl_elem_value *ucontrol)
{
	struct snd_soc_dapm_widget_list *wlist = snd_kcontrol_chip(kcontrol);
	struct snd_soc_dapm_widget *w = wlist->widgets[0];
	struct snd_soc_codec *codec = w->codec;
	int ret;

	ret = snd_soc_dapm_put_enum_double(kcontrol, ucontrol);

	wm8994_update_class_w(codec);

	return ret;
}

static const struct soc_enum hpl_enum =
	SOC_ENUM_SINGLE(WM8994_OUTPUT_MIXER_1, 8, 2, hp_mux_text);

static const struct snd_kcontrol_new hpl_mux =
	WM8994_HP_ENUM("Left Headphone Mux", hpl_enum);

static const struct soc_enum hpr_enum =
	SOC_ENUM_SINGLE(WM8994_OUTPUT_MIXER_2, 8, 2, hp_mux_text);

static const struct snd_kcontrol_new hpr_mux =
	WM8994_HP_ENUM("Right Headphone Mux", hpr_enum);

static const char *adc_mux_text[] = {
	"ADC",
	"DMIC",
};

static const struct soc_enum adc_enum =
	SOC_ENUM_SINGLE(0, 0, 2, adc_mux_text);

static const struct snd_kcontrol_new adcl_mux =
	SOC_DAPM_ENUM_VIRT("ADCL Mux", adc_enum);

static const struct snd_kcontrol_new adcr_mux =
	SOC_DAPM_ENUM_VIRT("ADCR Mux", adc_enum);

static const struct snd_kcontrol_new left_speaker_mixer[] = {
SOC_DAPM_SINGLE("DAC2 Switch", WM8994_SPEAKER_MIXER, 9, 1, 0),
SOC_DAPM_SINGLE("Input Switch", WM8994_SPEAKER_MIXER, 7, 1, 0),
SOC_DAPM_SINGLE("IN1LP Switch", WM8994_SPEAKER_MIXER, 5, 1, 0),
SOC_DAPM_SINGLE("Output Switch", WM8994_SPEAKER_MIXER, 3, 1, 0),
SOC_DAPM_SINGLE("DAC1 Switch", WM8994_SPEAKER_MIXER, 1, 1, 0),
};

static const struct snd_kcontrol_new right_speaker_mixer[] = {
SOC_DAPM_SINGLE("DAC2 Switch", WM8994_SPEAKER_MIXER, 8, 1, 0),
SOC_DAPM_SINGLE("Input Switch", WM8994_SPEAKER_MIXER, 6, 1, 0),
SOC_DAPM_SINGLE("IN1RP Switch", WM8994_SPEAKER_MIXER, 4, 1, 0),
SOC_DAPM_SINGLE("Output Switch", WM8994_SPEAKER_MIXER, 2, 1, 0),
SOC_DAPM_SINGLE("DAC1 Switch", WM8994_SPEAKER_MIXER, 0, 1, 0),
};

/* Debugging; dump chip status after DAPM transitions */
static int post_ev(struct snd_soc_dapm_widget *w,
	    struct snd_kcontrol *kcontrol, int event)
{
	struct snd_soc_codec *codec = w->codec;
	dev_dbg(codec->dev, "SRC status: %x\n",
		snd_soc_read(codec,
			     WM8994_RATE_STATUS));
	return 0;
}

static const struct snd_kcontrol_new aif1adc1l_mix[] = {
SOC_DAPM_SINGLE("ADC/DMIC Switch", WM8994_AIF1_ADC1_LEFT_MIXER_ROUTING,
		1, 1, 0),
SOC_DAPM_SINGLE("AIF2 Switch", WM8994_AIF1_ADC1_LEFT_MIXER_ROUTING,
		0, 1, 0),
};

static const struct snd_kcontrol_new aif1adc1r_mix[] = {
SOC_DAPM_SINGLE("ADC/DMIC Switch", WM8994_AIF1_ADC1_RIGHT_MIXER_ROUTING,
		1, 1, 0),
SOC_DAPM_SINGLE("AIF2 Switch", WM8994_AIF1_ADC1_RIGHT_MIXER_ROUTING,
		0, 1, 0),
};

static const struct snd_kcontrol_new aif1adc2l_mix[] = {
SOC_DAPM_SINGLE("DMIC Switch", WM8994_AIF1_ADC2_LEFT_MIXER_ROUTING,
		1, 1, 0),
SOC_DAPM_SINGLE("AIF2 Switch", WM8994_AIF1_ADC2_LEFT_MIXER_ROUTING,
		0, 1, 0),
};

static const struct snd_kcontrol_new aif1adc2r_mix[] = {
SOC_DAPM_SINGLE("DMIC Switch", WM8994_AIF1_ADC2_RIGHT_MIXER_ROUTING,
		1, 1, 0),
SOC_DAPM_SINGLE("AIF2 Switch", WM8994_AIF1_ADC2_RIGHT_MIXER_ROUTING,
		0, 1, 0),
};

static const struct snd_kcontrol_new aif2dac2l_mix[] = {
SOC_DAPM_SINGLE("Right Sidetone Switch", WM8994_DAC2_LEFT_MIXER_ROUTING,
		5, 1, 0),
SOC_DAPM_SINGLE("Left Sidetone Switch", WM8994_DAC2_LEFT_MIXER_ROUTING,
		4, 1, 0),
SOC_DAPM_SINGLE("AIF2 Switch", WM8994_DAC2_LEFT_MIXER_ROUTING,
		2, 1, 0),
SOC_DAPM_SINGLE("AIF1.2 Switch", WM8994_DAC2_LEFT_MIXER_ROUTING,
		1, 1, 0),
SOC_DAPM_SINGLE("AIF1.1 Switch", WM8994_DAC2_LEFT_MIXER_ROUTING,
		0, 1, 0),
};

static const struct snd_kcontrol_new aif2dac2r_mix[] = {
SOC_DAPM_SINGLE("Right Sidetone Switch", WM8994_DAC2_RIGHT_MIXER_ROUTING,
		5, 1, 0),
SOC_DAPM_SINGLE("Left Sidetone Switch", WM8994_DAC2_RIGHT_MIXER_ROUTING,
		4, 1, 0),
SOC_DAPM_SINGLE("AIF2 Switch", WM8994_DAC2_RIGHT_MIXER_ROUTING,
		2, 1, 0),
SOC_DAPM_SINGLE("AIF1.2 Switch", WM8994_DAC2_RIGHT_MIXER_ROUTING,
		1, 1, 0),
SOC_DAPM_SINGLE("AIF1.1 Switch", WM8994_DAC2_RIGHT_MIXER_ROUTING,
		0, 1, 0),
};

#define WM8994_CLASS_W_SWITCH(xname, reg, shift, max, invert) \
{	.iface = SNDRV_CTL_ELEM_IFACE_MIXER, .name = xname, \
	.info = snd_soc_info_volsw, \
	.get = snd_soc_dapm_get_volsw, .put = wm8994_put_class_w, \
	.private_value =  SOC_SINGLE_VALUE(reg, shift, max, invert) }

static int wm8994_put_class_w(struct snd_kcontrol *kcontrol,
			      struct snd_ctl_elem_value *ucontrol)
{
	struct snd_soc_dapm_widget_list *wlist = snd_kcontrol_chip(kcontrol);
	struct snd_soc_dapm_widget *w = wlist->widgets[0];
	struct snd_soc_codec *codec = w->codec;
	int ret;

	ret = snd_soc_dapm_put_volsw(kcontrol, ucontrol);

	wm8994_update_class_w(codec);

	return ret;
}

static const struct snd_kcontrol_new dac1l_mix[] = {
WM8994_CLASS_W_SWITCH("Right Sidetone Switch", WM8994_DAC1_LEFT_MIXER_ROUTING,
		      5, 1, 0),
WM8994_CLASS_W_SWITCH("Left Sidetone Switch", WM8994_DAC1_LEFT_MIXER_ROUTING,
		      4, 1, 0),
WM8994_CLASS_W_SWITCH("AIF2 Switch", WM8994_DAC1_LEFT_MIXER_ROUTING,
		      2, 1, 0),
WM8994_CLASS_W_SWITCH("AIF1.2 Switch", WM8994_DAC1_LEFT_MIXER_ROUTING,
		      1, 1, 0),
WM8994_CLASS_W_SWITCH("AIF1.1 Switch", WM8994_DAC1_LEFT_MIXER_ROUTING,
		      0, 1, 0),
};

static const struct snd_kcontrol_new dac1r_mix[] = {
WM8994_CLASS_W_SWITCH("Right Sidetone Switch", WM8994_DAC1_RIGHT_MIXER_ROUTING,
		      5, 1, 0),
WM8994_CLASS_W_SWITCH("Left Sidetone Switch", WM8994_DAC1_RIGHT_MIXER_ROUTING,
		      4, 1, 0),
WM8994_CLASS_W_SWITCH("AIF2 Switch", WM8994_DAC1_RIGHT_MIXER_ROUTING,
		      2, 1, 0),
WM8994_CLASS_W_SWITCH("AIF1.2 Switch", WM8994_DAC1_RIGHT_MIXER_ROUTING,
		      1, 1, 0),
WM8994_CLASS_W_SWITCH("AIF1.1 Switch", WM8994_DAC1_RIGHT_MIXER_ROUTING,
		      0, 1, 0),
};

static const char *sidetone_text[] = {
	"ADC/DMIC1", "DMIC2",
};

static const struct soc_enum sidetone1_enum =
	SOC_ENUM_SINGLE(WM8994_SIDETONE, 0, 2, sidetone_text);

static const struct snd_kcontrol_new sidetone1_mux =
	SOC_DAPM_ENUM("Left Sidetone Mux", sidetone1_enum);

static const struct soc_enum sidetone2_enum =
	SOC_ENUM_SINGLE(WM8994_SIDETONE, 1, 2, sidetone_text);

static const struct snd_kcontrol_new sidetone2_mux =
	SOC_DAPM_ENUM("Right Sidetone Mux", sidetone2_enum);

static const char *aif1dac_text[] = {
	"AIF1DACDAT", "AIF3DACDAT",
};

static const struct soc_enum aif1dac_enum =
	SOC_ENUM_SINGLE(WM8994_POWER_MANAGEMENT_6, 0, 2, aif1dac_text);

static const struct snd_kcontrol_new aif1dac_mux =
	SOC_DAPM_ENUM("AIF1DAC Mux", aif1dac_enum);

static const char *aif2dac_text[] = {
	"AIF2DACDAT", "AIF3DACDAT",
};

static const struct soc_enum aif2dac_enum =
	SOC_ENUM_SINGLE(WM8994_POWER_MANAGEMENT_6, 1, 2, aif2dac_text);

static const struct snd_kcontrol_new aif2dac_mux =
	SOC_DAPM_ENUM("AIF2DAC Mux", aif2dac_enum);

static const char *aif2adc_text[] = {
	"AIF2ADCDAT", "AIF3DACDAT",
};

static const struct soc_enum aif2adc_enum =
	SOC_ENUM_SINGLE(WM8994_POWER_MANAGEMENT_6, 2, 2, aif2adc_text);

static const struct snd_kcontrol_new aif2adc_mux =
	SOC_DAPM_ENUM("AIF2ADC Mux", aif2adc_enum);

static const char *aif3adc_text[] = {
	"AIF1ADCDAT", "AIF2ADCDAT", "AIF2DACDAT", "Mono PCM",
};

static const struct soc_enum wm8994_aif3adc_enum =
	SOC_ENUM_SINGLE(WM8994_POWER_MANAGEMENT_6, 3, 3, aif3adc_text);

static const struct snd_kcontrol_new wm8994_aif3adc_mux =
	SOC_DAPM_ENUM("AIF3ADC Mux", wm8994_aif3adc_enum);

static const struct soc_enum wm8958_aif3adc_enum =
	SOC_ENUM_SINGLE(WM8994_POWER_MANAGEMENT_6, 3, 4, aif3adc_text);

static const struct snd_kcontrol_new wm8958_aif3adc_mux =
	SOC_DAPM_ENUM("AIF3ADC Mux", wm8958_aif3adc_enum);

static const char *mono_pcm_out_text[] = {
	"None", "AIF2ADCL", "AIF2ADCR", 
};

static const struct soc_enum mono_pcm_out_enum =
	SOC_ENUM_SINGLE(WM8994_POWER_MANAGEMENT_6, 9, 3, mono_pcm_out_text);

static const struct snd_kcontrol_new mono_pcm_out_mux =
	SOC_DAPM_ENUM("Mono PCM Out Mux", mono_pcm_out_enum);

static const char *aif2dac_src_text[] = {
	"AIF2", "AIF3",
};

/* Note that these two control shouldn't be simultaneously switched to AIF3 */
static const struct soc_enum aif2dacl_src_enum =
	SOC_ENUM_SINGLE(WM8994_POWER_MANAGEMENT_6, 7, 2, aif2dac_src_text);

static const struct snd_kcontrol_new aif2dacl_src_mux =
	SOC_DAPM_ENUM("AIF2DACL Mux", aif2dacl_src_enum);

static const struct soc_enum aif2dacr_src_enum =
	SOC_ENUM_SINGLE(WM8994_POWER_MANAGEMENT_6, 8, 2, aif2dac_src_text);

static const struct snd_kcontrol_new aif2dacr_src_mux =
	SOC_DAPM_ENUM("AIF2DACR Mux", aif2dacr_src_enum);

static const struct snd_soc_dapm_widget wm8994_lateclk_revd_widgets[] = {
SND_SOC_DAPM_SUPPLY("AIF1CLK", SND_SOC_NOPM, 0, 0, aif1clk_ev,
	SND_SOC_DAPM_PRE_PMU | SND_SOC_DAPM_POST_PMD),
SND_SOC_DAPM_SUPPLY("AIF2CLK", SND_SOC_NOPM, 0, 0, aif2clk_ev,
	SND_SOC_DAPM_PRE_PMU | SND_SOC_DAPM_POST_PMD),

SND_SOC_DAPM_PGA_E("Late DAC1L Enable PGA", SND_SOC_NOPM, 0, 0, NULL, 0,
	late_enable_ev, SND_SOC_DAPM_PRE_PMU),
SND_SOC_DAPM_PGA_E("Late DAC1R Enable PGA", SND_SOC_NOPM, 0, 0, NULL, 0,
	late_enable_ev, SND_SOC_DAPM_PRE_PMU),
SND_SOC_DAPM_PGA_E("Late DAC2L Enable PGA", SND_SOC_NOPM, 0, 0, NULL, 0,
	late_enable_ev, SND_SOC_DAPM_PRE_PMU),
SND_SOC_DAPM_PGA_E("Late DAC2R Enable PGA", SND_SOC_NOPM, 0, 0, NULL, 0,
	late_enable_ev, SND_SOC_DAPM_PRE_PMU),
SND_SOC_DAPM_PGA_E("Direct Voice", SND_SOC_NOPM, 0, 0, NULL, 0,
	late_enable_ev, SND_SOC_DAPM_PRE_PMU),

SND_SOC_DAPM_MIXER_E("SPKL", WM8994_POWER_MANAGEMENT_3, 8, 0,
		     left_speaker_mixer, ARRAY_SIZE(left_speaker_mixer),
		     late_enable_ev, SND_SOC_DAPM_PRE_PMU),
SND_SOC_DAPM_MIXER_E("SPKR", WM8994_POWER_MANAGEMENT_3, 9, 0,
		     right_speaker_mixer, ARRAY_SIZE(right_speaker_mixer),
		     late_enable_ev, SND_SOC_DAPM_PRE_PMU),
SND_SOC_DAPM_MUX_E("Left Headphone Mux", SND_SOC_NOPM, 0, 0, &hpl_mux,
		   late_enable_ev, SND_SOC_DAPM_PRE_PMU),
SND_SOC_DAPM_MUX_E("Right Headphone Mux", SND_SOC_NOPM, 0, 0, &hpr_mux,
		   late_enable_ev, SND_SOC_DAPM_PRE_PMU),

SND_SOC_DAPM_POST("Late Disable PGA", late_disable_ev)
};

static const struct snd_soc_dapm_widget wm8994_lateclk_widgets[] = {
SND_SOC_DAPM_SUPPLY("AIF1CLK", WM8994_AIF1_CLOCKING_1, 0, 0, NULL, 0),
SND_SOC_DAPM_SUPPLY("AIF2CLK", WM8994_AIF2_CLOCKING_1, 0, 0, NULL, 0),
SND_SOC_DAPM_PGA("Direct Voice", SND_SOC_NOPM, 0, 0, NULL, 0),
SND_SOC_DAPM_MIXER("SPKL", WM8994_POWER_MANAGEMENT_3, 8, 0,
		   left_speaker_mixer, ARRAY_SIZE(left_speaker_mixer)),
SND_SOC_DAPM_MIXER("SPKR", WM8994_POWER_MANAGEMENT_3, 9, 0,
		   right_speaker_mixer, ARRAY_SIZE(right_speaker_mixer)),
SND_SOC_DAPM_MUX("Left Headphone Mux", SND_SOC_NOPM, 0, 0, &hpl_mux),
SND_SOC_DAPM_MUX("Right Headphone Mux", SND_SOC_NOPM, 0, 0, &hpr_mux),
};

static const struct snd_soc_dapm_widget wm8994_dac_revd_widgets[] = {
SND_SOC_DAPM_DAC_E("DAC2L", NULL, SND_SOC_NOPM, 3, 0,
	dac_ev, SND_SOC_DAPM_PRE_PMU),
SND_SOC_DAPM_DAC_E("DAC2R", NULL, SND_SOC_NOPM, 2, 0,
	dac_ev, SND_SOC_DAPM_PRE_PMU),
SND_SOC_DAPM_DAC_E("DAC1L", NULL, SND_SOC_NOPM, 1, 0,
	dac_ev, SND_SOC_DAPM_PRE_PMU),
SND_SOC_DAPM_DAC_E("DAC1R", NULL, SND_SOC_NOPM, 0, 0,
	dac_ev, SND_SOC_DAPM_PRE_PMU),
};

static const struct snd_soc_dapm_widget wm8994_dac_widgets[] = {
SND_SOC_DAPM_DAC("DAC2L", NULL, WM8994_POWER_MANAGEMENT_5, 3, 0),
SND_SOC_DAPM_DAC("DAC2R", NULL, WM8994_POWER_MANAGEMENT_5, 2, 0),
SND_SOC_DAPM_DAC("DAC1L", NULL, WM8994_POWER_MANAGEMENT_5, 1, 0),
SND_SOC_DAPM_DAC("DAC1R", NULL, WM8994_POWER_MANAGEMENT_5, 0, 0),
};

static const struct snd_soc_dapm_widget wm8994_adc_revd_widgets[] = {
SND_SOC_DAPM_VIRT_MUX_E("ADCL Mux", WM8994_POWER_MANAGEMENT_4, 1, 0, &adcl_mux,
			adc_mux_ev, SND_SOC_DAPM_PRE_PMU),
SND_SOC_DAPM_VIRT_MUX_E("ADCR Mux", WM8994_POWER_MANAGEMENT_4, 0, 0, &adcr_mux,
			adc_mux_ev, SND_SOC_DAPM_PRE_PMU),
};

static const struct snd_soc_dapm_widget wm8994_adc_widgets[] = {
SND_SOC_DAPM_VIRT_MUX("ADCL Mux", WM8994_POWER_MANAGEMENT_4, 1, 0, &adcl_mux),
SND_SOC_DAPM_VIRT_MUX("ADCR Mux", WM8994_POWER_MANAGEMENT_4, 0, 0, &adcr_mux),
};

static const struct snd_soc_dapm_widget wm8994_dapm_widgets[] = {
SND_SOC_DAPM_INPUT("DMIC1DAT"),
SND_SOC_DAPM_INPUT("DMIC2DAT"),
SND_SOC_DAPM_INPUT("Clock"),

SND_SOC_DAPM_SUPPLY_S("MICBIAS Supply", 1, SND_SOC_NOPM, 0, 0, micbias_ev,
		      SND_SOC_DAPM_PRE_PMU),
SND_SOC_DAPM_SUPPLY("VMID", SND_SOC_NOPM, 0, 0, vmid_event,
		    SND_SOC_DAPM_PRE_PMU | SND_SOC_DAPM_POST_PMD),

SND_SOC_DAPM_SUPPLY("CLK_SYS", SND_SOC_NOPM, 0, 0, clk_sys_event,
		    SND_SOC_DAPM_POST_PMU | SND_SOC_DAPM_PRE_PMD),

SND_SOC_DAPM_SUPPLY("DSP1CLK", WM8994_CLOCKING_1, 3, 0, NULL, 0),
SND_SOC_DAPM_SUPPLY("DSP2CLK", WM8994_CLOCKING_1, 2, 0, NULL, 0),
SND_SOC_DAPM_SUPPLY("DSPINTCLK", WM8994_CLOCKING_1, 1, 0, NULL, 0),

SND_SOC_DAPM_AIF_OUT("AIF1ADC1L", NULL,
		     0, WM8994_POWER_MANAGEMENT_4, 9, 0),
SND_SOC_DAPM_AIF_OUT("AIF1ADC1R", NULL,
		     0, WM8994_POWER_MANAGEMENT_4, 8, 0),
SND_SOC_DAPM_AIF_IN_E("AIF1DAC1L", NULL, 0,
		      WM8994_POWER_MANAGEMENT_5, 9, 0, wm8958_aif_ev,
		      SND_SOC_DAPM_POST_PMU | SND_SOC_DAPM_POST_PMD),
SND_SOC_DAPM_AIF_IN_E("AIF1DAC1R", NULL, 0,
		      WM8994_POWER_MANAGEMENT_5, 8, 0, wm8958_aif_ev,
		      SND_SOC_DAPM_POST_PMU | SND_SOC_DAPM_POST_PMD),

SND_SOC_DAPM_AIF_OUT("AIF1ADC2L", NULL,
		     0, WM8994_POWER_MANAGEMENT_4, 11, 0),
SND_SOC_DAPM_AIF_OUT("AIF1ADC2R", NULL,
		     0, WM8994_POWER_MANAGEMENT_4, 10, 0),
SND_SOC_DAPM_AIF_IN_E("AIF1DAC2L", NULL, 0,
		      WM8994_POWER_MANAGEMENT_5, 11, 0, wm8958_aif_ev,
		      SND_SOC_DAPM_POST_PMU | SND_SOC_DAPM_POST_PMD),
SND_SOC_DAPM_AIF_IN_E("AIF1DAC2R", NULL, 0,
		      WM8994_POWER_MANAGEMENT_5, 10, 0, wm8958_aif_ev,
		      SND_SOC_DAPM_POST_PMU | SND_SOC_DAPM_POST_PMD),

SND_SOC_DAPM_MIXER("AIF1ADC1L Mixer", SND_SOC_NOPM, 0, 0,
		   aif1adc1l_mix, ARRAY_SIZE(aif1adc1l_mix)),
SND_SOC_DAPM_MIXER("AIF1ADC1R Mixer", SND_SOC_NOPM, 0, 0,
		   aif1adc1r_mix, ARRAY_SIZE(aif1adc1r_mix)),

SND_SOC_DAPM_MIXER("AIF1ADC2L Mixer", SND_SOC_NOPM, 0, 0,
		   aif1adc2l_mix, ARRAY_SIZE(aif1adc2l_mix)),
SND_SOC_DAPM_MIXER("AIF1ADC2R Mixer", SND_SOC_NOPM, 0, 0,
		   aif1adc2r_mix, ARRAY_SIZE(aif1adc2r_mix)),

SND_SOC_DAPM_MIXER("AIF2DAC2L Mixer", SND_SOC_NOPM, 0, 0,
		   aif2dac2l_mix, ARRAY_SIZE(aif2dac2l_mix)),
SND_SOC_DAPM_MIXER("AIF2DAC2R Mixer", SND_SOC_NOPM, 0, 0,
		   aif2dac2r_mix, ARRAY_SIZE(aif2dac2r_mix)),

SND_SOC_DAPM_MUX("Left Sidetone", SND_SOC_NOPM, 0, 0, &sidetone1_mux),
SND_SOC_DAPM_MUX("Right Sidetone", SND_SOC_NOPM, 0, 0, &sidetone2_mux),

SND_SOC_DAPM_MIXER("DAC1L Mixer", SND_SOC_NOPM, 0, 0,
		   dac1l_mix, ARRAY_SIZE(dac1l_mix)),
SND_SOC_DAPM_MIXER("DAC1R Mixer", SND_SOC_NOPM, 0, 0,
		   dac1r_mix, ARRAY_SIZE(dac1r_mix)),

SND_SOC_DAPM_AIF_OUT("AIF2ADCL", NULL, 0,
		     WM8994_POWER_MANAGEMENT_4, 13, 0),
SND_SOC_DAPM_AIF_OUT("AIF2ADCR", NULL, 0,
		     WM8994_POWER_MANAGEMENT_4, 12, 0),
SND_SOC_DAPM_AIF_IN_E("AIF2DACL", NULL, 0,
		      WM8994_POWER_MANAGEMENT_5, 13, 0, wm8958_aif_ev,
		      SND_SOC_DAPM_POST_PMU | SND_SOC_DAPM_PRE_PMD),
SND_SOC_DAPM_AIF_IN_E("AIF2DACR", NULL, 0,
		      WM8994_POWER_MANAGEMENT_5, 12, 0, wm8958_aif_ev,
		      SND_SOC_DAPM_POST_PMU | SND_SOC_DAPM_PRE_PMD),

SND_SOC_DAPM_AIF_IN("AIF1DACDAT", NULL, 0, SND_SOC_NOPM, 0, 0),
SND_SOC_DAPM_AIF_IN("AIF2DACDAT", NULL, 0, SND_SOC_NOPM, 0, 0),
SND_SOC_DAPM_AIF_OUT("AIF1ADCDAT", NULL, 0, SND_SOC_NOPM, 0, 0),
SND_SOC_DAPM_AIF_OUT("AIF2ADCDAT",  NULL, 0, SND_SOC_NOPM, 0, 0),

SND_SOC_DAPM_MUX("AIF1DAC Mux", SND_SOC_NOPM, 0, 0, &aif1dac_mux),
SND_SOC_DAPM_MUX("AIF2DAC Mux", SND_SOC_NOPM, 0, 0, &aif2dac_mux),
SND_SOC_DAPM_MUX("AIF2ADC Mux", SND_SOC_NOPM, 0, 0, &aif2adc_mux),

SND_SOC_DAPM_AIF_IN("AIF3DACDAT", NULL, 0, SND_SOC_NOPM, 0, 0),
SND_SOC_DAPM_AIF_OUT("AIF3ADCDAT", NULL, 0, SND_SOC_NOPM, 0, 0),

SND_SOC_DAPM_SUPPLY("TOCLK", WM8994_CLOCKING_1, 4, 0, NULL, 0),

SND_SOC_DAPM_ADC("DMIC2L", NULL, WM8994_POWER_MANAGEMENT_4, 5, 0),
SND_SOC_DAPM_ADC("DMIC2R", NULL, WM8994_POWER_MANAGEMENT_4, 4, 0),
SND_SOC_DAPM_ADC("DMIC1L", NULL, WM8994_POWER_MANAGEMENT_4, 3, 0),
SND_SOC_DAPM_ADC("DMIC1R", NULL, WM8994_POWER_MANAGEMENT_4, 2, 0),

/* Power is done with the muxes since the ADC power also controls the
 * downsampling chain, the chip will automatically manage the analogue
 * specific portions.
 */
SND_SOC_DAPM_ADC("ADCL", NULL, SND_SOC_NOPM, 1, 0),
SND_SOC_DAPM_ADC("ADCR", NULL, SND_SOC_NOPM, 0, 0),

SND_SOC_DAPM_POST("Debug log", post_ev),
};

static const struct snd_soc_dapm_widget wm8994_specific_dapm_widgets[] = {
SND_SOC_DAPM_MUX("AIF3ADC Mux", SND_SOC_NOPM, 0, 0, &wm8994_aif3adc_mux),
};

static const struct snd_soc_dapm_widget wm8958_dapm_widgets[] = {
SND_SOC_DAPM_MUX("Mono PCM Out Mux", SND_SOC_NOPM, 0, 0, &mono_pcm_out_mux),
SND_SOC_DAPM_MUX("AIF2DACL Mux", SND_SOC_NOPM, 0, 0, &aif2dacl_src_mux),
SND_SOC_DAPM_MUX("AIF2DACR Mux", SND_SOC_NOPM, 0, 0, &aif2dacr_src_mux),
SND_SOC_DAPM_MUX("AIF3ADC Mux", SND_SOC_NOPM, 0, 0, &wm8958_aif3adc_mux),
};

static const struct snd_soc_dapm_route intercon[] = {
	{ "CLK_SYS", NULL, "AIF1CLK", check_clk_sys },
	{ "CLK_SYS", NULL, "AIF2CLK", check_clk_sys },

	{ "DSP1CLK", NULL, "CLK_SYS" },
	{ "DSP2CLK", NULL, "CLK_SYS" },
	{ "DSPINTCLK", NULL, "CLK_SYS" },

	{ "AIF1ADC1L", NULL, "AIF1CLK" },
	{ "AIF1ADC1L", NULL, "DSP1CLK" },
	{ "AIF1ADC1R", NULL, "AIF1CLK" },
	{ "AIF1ADC1R", NULL, "DSP1CLK" },
	{ "AIF1ADC1R", NULL, "DSPINTCLK" },

	{ "AIF1DAC1L", NULL, "AIF1CLK" },
	{ "AIF1DAC1L", NULL, "DSP1CLK" },
	{ "AIF1DAC1R", NULL, "AIF1CLK" },
	{ "AIF1DAC1R", NULL, "DSP1CLK" },
	{ "AIF1DAC1R", NULL, "DSPINTCLK" },

	{ "AIF1ADC2L", NULL, "AIF1CLK" },
	{ "AIF1ADC2L", NULL, "DSP1CLK" },
	{ "AIF1ADC2R", NULL, "AIF1CLK" },
	{ "AIF1ADC2R", NULL, "DSP1CLK" },
	{ "AIF1ADC2R", NULL, "DSPINTCLK" },

	{ "AIF1DAC2L", NULL, "AIF1CLK" },
	{ "AIF1DAC2L", NULL, "DSP1CLK" },
	{ "AIF1DAC2R", NULL, "AIF1CLK" },
	{ "AIF1DAC2R", NULL, "DSP1CLK" },
	{ "AIF1DAC2R", NULL, "DSPINTCLK" },

	{ "AIF2ADCL", NULL, "AIF2CLK" },
	{ "AIF2ADCL", NULL, "DSP2CLK" },
	{ "AIF2ADCR", NULL, "AIF2CLK" },
	{ "AIF2ADCR", NULL, "DSP2CLK" },
	{ "AIF2ADCR", NULL, "DSPINTCLK" },

	{ "AIF2DACL", NULL, "AIF2CLK" },
	{ "AIF2DACL", NULL, "DSP2CLK" },
	{ "AIF2DACR", NULL, "AIF2CLK" },
	{ "AIF2DACR", NULL, "DSP2CLK" },
	{ "AIF2DACR", NULL, "DSPINTCLK" },

	{ "DMIC1L", NULL, "DMIC1DAT" },
	{ "DMIC1L", NULL, "CLK_SYS" },
	{ "DMIC1R", NULL, "DMIC1DAT" },
	{ "DMIC1R", NULL, "CLK_SYS" },
	{ "DMIC2L", NULL, "DMIC2DAT" },
	{ "DMIC2L", NULL, "CLK_SYS" },
	{ "DMIC2R", NULL, "DMIC2DAT" },
	{ "DMIC2R", NULL, "CLK_SYS" },

	{ "ADCL", NULL, "AIF1CLK" },
	{ "ADCL", NULL, "DSP1CLK" },
	{ "ADCL", NULL, "DSPINTCLK" },

	{ "ADCR", NULL, "AIF1CLK" },
	{ "ADCR", NULL, "DSP1CLK" },
	{ "ADCR", NULL, "DSPINTCLK" },

	{ "ADCL Mux", "ADC", "ADCL" },
	{ "ADCL Mux", "DMIC", "DMIC1L" },
	{ "ADCR Mux", "ADC", "ADCR" },
	{ "ADCR Mux", "DMIC", "DMIC1R" },

	{ "DAC1L", NULL, "AIF1CLK" },
	{ "DAC1L", NULL, "DSP1CLK" },
	{ "DAC1L", NULL, "DSPINTCLK" },

	{ "DAC1R", NULL, "AIF1CLK" },
	{ "DAC1R", NULL, "DSP1CLK" },
	{ "DAC1R", NULL, "DSPINTCLK" },

	{ "DAC2L", NULL, "AIF2CLK" },
	{ "DAC2L", NULL, "DSP2CLK" },
	{ "DAC2L", NULL, "DSPINTCLK" },

	{ "DAC2R", NULL, "AIF2DACR" },
	{ "DAC2R", NULL, "AIF2CLK" },
	{ "DAC2R", NULL, "DSP2CLK" },
	{ "DAC2R", NULL, "DSPINTCLK" },

	{ "TOCLK", NULL, "CLK_SYS" },

	{ "AIF1DACDAT", NULL, "AIF1 Playback" },
	{ "AIF2DACDAT", NULL, "AIF2 Playback" },
	{ "AIF3DACDAT", NULL, "AIF3 Playback" },

	{ "AIF1 Capture", NULL, "AIF1ADCDAT" },
	{ "AIF2 Capture", NULL, "AIF2ADCDAT" },
	{ "AIF3 Capture", NULL, "AIF3ADCDAT" },

	/* AIF1 outputs */
	{ "AIF1ADC1L", NULL, "AIF1ADC1L Mixer" },
	{ "AIF1ADC1L Mixer", "ADC/DMIC Switch", "ADCL Mux" },
	{ "AIF1ADC1L Mixer", "AIF2 Switch", "AIF2DACL" },

	{ "AIF1ADC1R", NULL, "AIF1ADC1R Mixer" },
	{ "AIF1ADC1R Mixer", "ADC/DMIC Switch", "ADCR Mux" },
	{ "AIF1ADC1R Mixer", "AIF2 Switch", "AIF2DACR" },

	{ "AIF1ADC2L", NULL, "AIF1ADC2L Mixer" },
	{ "AIF1ADC2L Mixer", "DMIC Switch", "DMIC2L" },
	{ "AIF1ADC2L Mixer", "AIF2 Switch", "AIF2DACL" },

	{ "AIF1ADC2R", NULL, "AIF1ADC2R Mixer" },
	{ "AIF1ADC2R Mixer", "DMIC Switch", "DMIC2R" },
	{ "AIF1ADC2R Mixer", "AIF2 Switch", "AIF2DACR" },

	/* Pin level routing for AIF3 */
	{ "AIF1DAC1L", NULL, "AIF1DAC Mux" },
	{ "AIF1DAC1R", NULL, "AIF1DAC Mux" },
	{ "AIF1DAC2L", NULL, "AIF1DAC Mux" },
	{ "AIF1DAC2R", NULL, "AIF1DAC Mux" },

	{ "AIF1DAC Mux", "AIF1DACDAT", "AIF1DACDAT" },
	{ "AIF1DAC Mux", "AIF3DACDAT", "AIF3DACDAT" },
	{ "AIF2DAC Mux", "AIF2DACDAT", "AIF2DACDAT" },
	{ "AIF2DAC Mux", "AIF3DACDAT", "AIF3DACDAT" },
	{ "AIF2ADC Mux", "AIF2ADCDAT", "AIF2ADCL" },
	{ "AIF2ADC Mux", "AIF2ADCDAT", "AIF2ADCR" },
	{ "AIF2ADC Mux", "AIF3DACDAT", "AIF3ADCDAT" },

	/* DAC1 inputs */
	{ "DAC1L Mixer", "AIF2 Switch", "AIF2DACL" },
	{ "DAC1L Mixer", "AIF1.2 Switch", "AIF1DAC2L" },
	{ "DAC1L Mixer", "AIF1.1 Switch", "AIF1DAC1L" },
	{ "DAC1L Mixer", "Left Sidetone Switch", "Left Sidetone" },
	{ "DAC1L Mixer", "Right Sidetone Switch", "Right Sidetone" },

	{ "DAC1R Mixer", "AIF2 Switch", "AIF2DACR" },
	{ "DAC1R Mixer", "AIF1.2 Switch", "AIF1DAC2R" },
	{ "DAC1R Mixer", "AIF1.1 Switch", "AIF1DAC1R" },
	{ "DAC1R Mixer", "Left Sidetone Switch", "Left Sidetone" },
	{ "DAC1R Mixer", "Right Sidetone Switch", "Right Sidetone" },

	/* DAC2/AIF2 outputs  */
	{ "AIF2ADCL", NULL, "AIF2DAC2L Mixer" },
	{ "AIF2DAC2L Mixer", "AIF2 Switch", "AIF2DACL" },
	{ "AIF2DAC2L Mixer", "AIF1.2 Switch", "AIF1DAC2L" },
	{ "AIF2DAC2L Mixer", "AIF1.1 Switch", "AIF1DAC1L" },
	{ "AIF2DAC2L Mixer", "Left Sidetone Switch", "Left Sidetone" },
	{ "AIF2DAC2L Mixer", "Right Sidetone Switch", "Right Sidetone" },

	{ "AIF2ADCR", NULL, "AIF2DAC2R Mixer" },
	{ "AIF2DAC2R Mixer", "AIF2 Switch", "AIF2DACR" },
	{ "AIF2DAC2R Mixer", "AIF1.2 Switch", "AIF1DAC2R" },
	{ "AIF2DAC2R Mixer", "AIF1.1 Switch", "AIF1DAC1R" },
	{ "AIF2DAC2R Mixer", "Left Sidetone Switch", "Left Sidetone" },
	{ "AIF2DAC2R Mixer", "Right Sidetone Switch", "Right Sidetone" },

	{ "AIF1ADCDAT", NULL, "AIF1ADC1L" },
	{ "AIF1ADCDAT", NULL, "AIF1ADC1R" },
	{ "AIF1ADCDAT", NULL, "AIF1ADC2L" },
	{ "AIF1ADCDAT", NULL, "AIF1ADC2R" },

	{ "AIF2ADCDAT", NULL, "AIF2ADC Mux" },

	/* AIF3 output */
	{ "AIF3ADCDAT", "AIF1ADCDAT", "AIF1ADC1L" },
	{ "AIF3ADCDAT", "AIF1ADCDAT", "AIF1ADC1R" },
	{ "AIF3ADCDAT", "AIF1ADCDAT", "AIF1ADC2L" },
	{ "AIF3ADCDAT", "AIF1ADCDAT", "AIF1ADC2R" },
	{ "AIF3ADCDAT", "AIF2ADCDAT", "AIF2ADCL" },
	{ "AIF3ADCDAT", "AIF2ADCDAT", "AIF2ADCR" },
	{ "AIF3ADCDAT", "AIF2DACDAT", "AIF2DACL" },
	{ "AIF3ADCDAT", "AIF2DACDAT", "AIF2DACR" },

	/* Sidetone */
	{ "Left Sidetone", "ADC/DMIC1", "ADCL Mux" },
	{ "Left Sidetone", "DMIC2", "DMIC2L" },
	{ "Right Sidetone", "ADC/DMIC1", "ADCR Mux" },
	{ "Right Sidetone", "DMIC2", "DMIC2R" },

	/* Output stages */
	{ "Left Output Mixer", "DAC Switch", "DAC1L" },
	{ "Right Output Mixer", "DAC Switch", "DAC1R" },

	{ "SPKL", "DAC1 Switch", "DAC1L" },
	{ "SPKL", "DAC2 Switch", "DAC2L" },

	{ "SPKR", "DAC1 Switch", "DAC1R" },
	{ "SPKR", "DAC2 Switch", "DAC2R" },

	{ "Left Headphone Mux", "DAC", "DAC1L" },
	{ "Right Headphone Mux", "DAC", "DAC1R" },
};

static const struct snd_soc_dapm_route wm8994_lateclk_revd_intercon[] = {
	{ "DAC1L", NULL, "Late DAC1L Enable PGA" },
	{ "Late DAC1L Enable PGA", NULL, "DAC1L Mixer" },
	{ "DAC1R", NULL, "Late DAC1R Enable PGA" },
	{ "Late DAC1R Enable PGA", NULL, "DAC1R Mixer" },
	{ "DAC2L", NULL, "Late DAC2L Enable PGA" },
	{ "Late DAC2L Enable PGA", NULL, "AIF2DAC2L Mixer" },
	{ "DAC2R", NULL, "Late DAC2R Enable PGA" },
	{ "Late DAC2R Enable PGA", NULL, "AIF2DAC2R Mixer" }
};

static const struct snd_soc_dapm_route wm8994_lateclk_intercon[] = {
	{ "DAC1L", NULL, "DAC1L Mixer" },
	{ "DAC1R", NULL, "DAC1R Mixer" },
	{ "DAC2L", NULL, "AIF2DAC2L Mixer" },
	{ "DAC2R", NULL, "AIF2DAC2R Mixer" },
};

static const struct snd_soc_dapm_route wm8994_revd_intercon[] = {
	{ "AIF1DACDAT", NULL, "AIF2DACDAT" },
	{ "AIF2DACDAT", NULL, "AIF1DACDAT" },
	{ "AIF1ADCDAT", NULL, "AIF2ADCDAT" },
	{ "AIF2ADCDAT", NULL, "AIF1ADCDAT" },
	{ "MICBIAS1", NULL, "CLK_SYS" },
	{ "MICBIAS1", NULL, "MICBIAS Supply" },
	{ "MICBIAS2", NULL, "CLK_SYS" },
	{ "MICBIAS2", NULL, "MICBIAS Supply" },
};

static const struct snd_soc_dapm_route wm8994_intercon[] = {
	{ "AIF2DACL", NULL, "AIF2DAC Mux" },
	{ "AIF2DACR", NULL, "AIF2DAC Mux" },
	{ "MICBIAS1", NULL, "VMID" },
	{ "MICBIAS2", NULL, "VMID" },
};

static const struct snd_soc_dapm_route wm8958_intercon[] = {
	{ "AIF2DACL", NULL, "AIF2DACL Mux" },
	{ "AIF2DACR", NULL, "AIF2DACR Mux" },

	{ "AIF2DACL Mux", "AIF2", "AIF2DAC Mux" },
	{ "AIF2DACL Mux", "AIF3", "AIF3DACDAT" },
	{ "AIF2DACR Mux", "AIF2", "AIF2DAC Mux" },
	{ "AIF2DACR Mux", "AIF3", "AIF3DACDAT" },

	{ "Mono PCM Out Mux", "AIF2ADCL", "AIF2ADCL" },
	{ "Mono PCM Out Mux", "AIF2ADCR", "AIF2ADCR" },

	{ "AIF3ADC Mux", "Mono PCM", "Mono PCM Out Mux" },
};

/* The size in bits of the FLL divide multiplied by 10
 * to allow rounding later */
#define FIXED_FLL_SIZE ((1 << 16) * 10)

struct fll_div {
	u16 outdiv;
	u16 n;
	u16 k;
	u16 clk_ref_div;
	u16 fll_fratio;
};

static int wm8994_get_fll_config(struct fll_div *fll,
				 int freq_in, int freq_out)
{
	u64 Kpart;
	unsigned int K, Ndiv, Nmod;

	pr_debug("FLL input=%dHz, output=%dHz\n", freq_in, freq_out);

	/* Scale the input frequency down to <= 13.5MHz */
	fll->clk_ref_div = 0;
	while (freq_in > 13500000) {
		fll->clk_ref_div++;
		freq_in /= 2;

		if (fll->clk_ref_div > 3)
			return -EINVAL;
	}
	pr_debug("CLK_REF_DIV=%d, Fref=%dHz\n", fll->clk_ref_div, freq_in);

	/* Scale the output to give 90MHz<=Fvco<=100MHz */
	fll->outdiv = 3;
	while (freq_out * (fll->outdiv + 1) < 90000000) {
		fll->outdiv++;
		if (fll->outdiv > 63)
			return -EINVAL;
	}
	freq_out *= fll->outdiv + 1;
	pr_debug("OUTDIV=%d, Fvco=%dHz\n", fll->outdiv, freq_out);

	if (freq_in > 1000000) {
		fll->fll_fratio = 0;
	} else if (freq_in > 256000) {
		fll->fll_fratio = 1;
		freq_in *= 2;
	} else if (freq_in > 128000) {
		fll->fll_fratio = 2;
		freq_in *= 4;
	} else if (freq_in > 64000) {
		fll->fll_fratio = 3;
		freq_in *= 8;
	} else {
		fll->fll_fratio = 4;
		freq_in *= 16;
	}
	pr_debug("FLL_FRATIO=%d, Fref=%dHz\n", fll->fll_fratio, freq_in);

	/* Now, calculate N.K */
	Ndiv = freq_out / freq_in;

	fll->n = Ndiv;
	Nmod = freq_out % freq_in;
	pr_debug("Nmod=%d\n", Nmod);

	/* Calculate fractional part - scale up so we can round. */
	Kpart = FIXED_FLL_SIZE * (long long)Nmod;

	do_div(Kpart, freq_in);

	K = Kpart & 0xFFFFFFFF;

	if ((K % 10) >= 5)
		K += 5;

	/* Move down to proper range now rounding is done */
	fll->k = K / 10;

	pr_debug("N=%x K=%x\n", fll->n, fll->k);

	return 0;
}

static int _wm8994_set_fll(struct snd_soc_codec *codec, int id, int src,
			  unsigned int freq_in, unsigned int freq_out)
{
	struct wm8994_priv *wm8994 = snd_soc_codec_get_drvdata(codec);
	struct wm8994 *control = wm8994->wm8994;
	int reg_offset, ret;
	struct fll_div fll;
	u16 reg, aif1, aif2;
	unsigned long timeout;
	bool was_enabled;

	aif1 = snd_soc_read(codec, WM8994_AIF1_CLOCKING_1)
		& WM8994_AIF1CLK_ENA;

	aif2 = snd_soc_read(codec, WM8994_AIF2_CLOCKING_1)
		& WM8994_AIF2CLK_ENA;

	switch (id) {
	case WM8994_FLL1:
		reg_offset = 0;
		id = 0;
		break;
	case WM8994_FLL2:
		reg_offset = 0x20;
		id = 1;
		break;
	default:
		return -EINVAL;
	}

	reg = snd_soc_read(codec, WM8994_FLL1_CONTROL_1 + reg_offset);
	was_enabled = reg & WM8994_FLL1_ENA;

	switch (src) {
	case 0:
		/* Allow no source specification when stopping */
		if (freq_out)
			return -EINVAL;
		src = wm8994->fll[id].src;
		break;
	case WM8994_FLL_SRC_MCLK1:
	case WM8994_FLL_SRC_MCLK2:
	case WM8994_FLL_SRC_LRCLK:
	case WM8994_FLL_SRC_BCLK:
		break;
	default:
		return -EINVAL;
	}

	/* Are we changing anything? */
	if (wm8994->fll[id].src == src &&
	    wm8994->fll[id].in == freq_in && wm8994->fll[id].out == freq_out)
		return 0;

	/* If we're stopping the FLL redo the old config - no
	 * registers will actually be written but we avoid GCC flow
	 * analysis bugs spewing warnings.
	 */
	if (freq_out)
		ret = wm8994_get_fll_config(&fll, freq_in, freq_out);
	else
		ret = wm8994_get_fll_config(&fll, wm8994->fll[id].in,
					    wm8994->fll[id].out);
	if (ret < 0)
		return ret;

	/* Gate the AIF clocks while we reclock */
	snd_soc_update_bits(codec, WM8994_AIF1_CLOCKING_1,
			    WM8994_AIF1CLK_ENA, 0);
	snd_soc_update_bits(codec, WM8994_AIF2_CLOCKING_1,
			    WM8994_AIF2CLK_ENA, 0);

	/* We always need to disable the FLL while reconfiguring */
	snd_soc_update_bits(codec, WM8994_FLL1_CONTROL_1 + reg_offset,
			    WM8994_FLL1_ENA, 0);

	reg = (fll.outdiv << WM8994_FLL1_OUTDIV_SHIFT) |
		(fll.fll_fratio << WM8994_FLL1_FRATIO_SHIFT);
	snd_soc_update_bits(codec, WM8994_FLL1_CONTROL_2 + reg_offset,
			    WM8994_FLL1_OUTDIV_MASK |
			    WM8994_FLL1_FRATIO_MASK, reg);

	snd_soc_update_bits(codec, WM8994_FLL1_CONTROL_3 + reg_offset,
			    WM8994_FLL1_K_MASK, fll.k);

	snd_soc_update_bits(codec, WM8994_FLL1_CONTROL_4 + reg_offset,
			    WM8994_FLL1_N_MASK,
				    fll.n << WM8994_FLL1_N_SHIFT);

	snd_soc_update_bits(codec, WM8994_FLL1_CONTROL_5 + reg_offset,
			    WM8994_FLL1_REFCLK_DIV_MASK |
			    WM8994_FLL1_REFCLK_SRC_MASK,
			    (fll.clk_ref_div << WM8994_FLL1_REFCLK_DIV_SHIFT) |
			    (src - 1));

	/* Clear any pending completion from a previous failure */
	try_wait_for_completion(&wm8994->fll_locked[id]);

	/* Enable (with fractional mode if required) */
	if (freq_out) {
		/* Enable VMID if we need it */
		if (!was_enabled) {
			active_reference(codec);

			switch (control->type) {
			case WM8994:
				vmid_reference(codec);
				break;
			case WM8958:
				if (wm8994->revision < 1)
					vmid_reference(codec);
				break;
			default:
				break;
			}
		}

		if (fll.k)
			reg = WM8994_FLL1_ENA | WM8994_FLL1_FRAC;
		else
			reg = WM8994_FLL1_ENA;
		snd_soc_update_bits(codec, WM8994_FLL1_CONTROL_1 + reg_offset,
				    WM8994_FLL1_ENA | WM8994_FLL1_FRAC,
				    reg);

		if (wm8994->fll_locked_irq) {
			timeout = wait_for_completion_timeout(&wm8994->fll_locked[id],
							      msecs_to_jiffies(10));
			if (timeout == 0)
				dev_warn(codec->dev,
					 "Timed out waiting for FLL lock\n");
		} else {
			msleep(5);
		}
	} else {
		if (was_enabled) {
			switch (control->type) {
			case WM8994:
				vmid_dereference(codec);
				break;
			case WM8958:
				if (wm8994->revision < 1)
					vmid_dereference(codec);
				break;
			default:
				break;
			}

			active_dereference(codec);
		}
	}

	wm8994->fll[id].in = freq_in;
	wm8994->fll[id].out = freq_out;
	wm8994->fll[id].src = src;

	/* Enable any gated AIF clocks */
	snd_soc_update_bits(codec, WM8994_AIF1_CLOCKING_1,
			    WM8994_AIF1CLK_ENA, aif1);
	snd_soc_update_bits(codec, WM8994_AIF2_CLOCKING_1,
			    WM8994_AIF2CLK_ENA, aif2);

	configure_clock(codec);

	return 0;
}

static irqreturn_t wm8994_fll_locked_irq(int irq, void *data)
{
	struct completion *completion = data;

	complete(completion);

	return IRQ_HANDLED;
}

static int opclk_divs[] = { 10, 20, 30, 40, 55, 60, 80, 120, 160 };

static int wm8994_set_fll(struct snd_soc_dai *dai, int id, int src,
			  unsigned int freq_in, unsigned int freq_out)
{
	return _wm8994_set_fll(dai->codec, id, src, freq_in, freq_out);
}

static int wm8994_set_dai_sysclk(struct snd_soc_dai *dai,
		int clk_id, unsigned int freq, int dir)
{
	struct snd_soc_codec *codec = dai->codec;
	struct wm8994_priv *wm8994 = snd_soc_codec_get_drvdata(codec);
	int i;

	switch (dai->id) {
	case 1:
	case 2:
		break;

	default:
		/* AIF3 shares clocking with AIF1/2 */
		return -EINVAL;
	}

	switch (clk_id) {
	case WM8994_SYSCLK_MCLK1:
		wm8994->sysclk[dai->id - 1] = WM8994_SYSCLK_MCLK1;
		wm8994->mclk[0] = freq;
		dev_dbg(dai->dev, "AIF%d using MCLK1 at %uHz\n",
			dai->id, freq);
		break;

	case WM8994_SYSCLK_MCLK2:
		/* TODO: Set GPIO AF */
		wm8994->sysclk[dai->id - 1] = WM8994_SYSCLK_MCLK2;
		wm8994->mclk[1] = freq;
		dev_dbg(dai->dev, "AIF%d using MCLK2 at %uHz\n",
			dai->id, freq);
		break;

	case WM8994_SYSCLK_FLL1:
		wm8994->sysclk[dai->id - 1] = WM8994_SYSCLK_FLL1;
		dev_dbg(dai->dev, "AIF%d using FLL1\n", dai->id);
		break;

	case WM8994_SYSCLK_FLL2:
		wm8994->sysclk[dai->id - 1] = WM8994_SYSCLK_FLL2;
		dev_dbg(dai->dev, "AIF%d using FLL2\n", dai->id);
		break;

	case WM8994_SYSCLK_OPCLK:
		/* Special case - a division (times 10) is given and
		 * no effect on main clocking. 
		 */
		if (freq) {
			for (i = 0; i < ARRAY_SIZE(opclk_divs); i++)
				if (opclk_divs[i] == freq)
					break;
			if (i == ARRAY_SIZE(opclk_divs))
				return -EINVAL;
			snd_soc_update_bits(codec, WM8994_CLOCKING_2,
					    WM8994_OPCLK_DIV_MASK, i);
			snd_soc_update_bits(codec, WM8994_POWER_MANAGEMENT_2,
					    WM8994_OPCLK_ENA, WM8994_OPCLK_ENA);
		} else {
			snd_soc_update_bits(codec, WM8994_POWER_MANAGEMENT_2,
					    WM8994_OPCLK_ENA, 0);
		}

	default:
		return -EINVAL;
	}

	configure_clock(codec);

	return 0;
}

static int wm8994_set_bias_level(struct snd_soc_codec *codec,
				 enum snd_soc_bias_level level)
{
	struct wm8994_priv *wm8994 = snd_soc_codec_get_drvdata(codec);
	struct wm8994 *control = wm8994->wm8994;

	wm_hubs_set_bias_level(codec, level);

	switch (level) {
	case SND_SOC_BIAS_ON:
		break;

	case SND_SOC_BIAS_PREPARE:
		/* MICBIAS into regulating mode */
		switch (control->type) {
		case WM8958:
		case WM1811:
			snd_soc_update_bits(codec, WM8958_MICBIAS1,
					    WM8958_MICB1_MODE, 0);
			snd_soc_update_bits(codec, WM8958_MICBIAS2,
					    WM8958_MICB2_MODE, 0);
			break;
		default:
			break;
		}

		if (codec->dapm.bias_level == SND_SOC_BIAS_STANDBY)
			active_reference(codec);
		break;

	case SND_SOC_BIAS_STANDBY:
		if (codec->dapm.bias_level == SND_SOC_BIAS_OFF) {
			switch (control->type) {
			case WM8958:
				if (wm8994->revision == 0) {
					/* Optimise performance for rev A */
					snd_soc_update_bits(codec,
							    WM8958_CHARGE_PUMP_2,
							    WM8958_CP_DISCH,
							    WM8958_CP_DISCH);
				}
				break;

			default:
				break;
			}

			/* Discharge LINEOUT1 & 2 */
			snd_soc_update_bits(codec, WM8994_ANTIPOP_1,
					    WM8994_LINEOUT1_DISCH |
					    WM8994_LINEOUT2_DISCH,
					    WM8994_LINEOUT1_DISCH |
					    WM8994_LINEOUT2_DISCH);
		}

		if (codec->dapm.bias_level == SND_SOC_BIAS_PREPARE)
			active_dereference(codec);

		/* MICBIAS into bypass mode on newer devices */
		switch (control->type) {
		case WM8958:
		case WM1811:
			snd_soc_update_bits(codec, WM8958_MICBIAS1,
					    WM8958_MICB1_MODE,
					    WM8958_MICB1_MODE);
			snd_soc_update_bits(codec, WM8958_MICBIAS2,
					    WM8958_MICB2_MODE,
					    WM8958_MICB2_MODE);
			break;
		default:
			break;
		}
		break;

	case SND_SOC_BIAS_OFF:
		if (codec->dapm.bias_level == SND_SOC_BIAS_STANDBY)
			wm8994->cur_fw = NULL;
		break;
	}

	codec->dapm.bias_level = level;

	return 0;
}

int wm8994_vmid_mode(struct snd_soc_codec *codec, enum wm8994_vmid_mode mode)
{
	struct wm8994_priv *wm8994 = snd_soc_codec_get_drvdata(codec);

	switch (mode) {
	case WM8994_VMID_NORMAL:
		if (wm8994->hubs.lineout1_se) {
			snd_soc_dapm_disable_pin(&codec->dapm,
						 "LINEOUT1N Driver");
			snd_soc_dapm_disable_pin(&codec->dapm,
						 "LINEOUT1P Driver");
		}
		if (wm8994->hubs.lineout2_se) {
			snd_soc_dapm_disable_pin(&codec->dapm,
						 "LINEOUT2N Driver");
			snd_soc_dapm_disable_pin(&codec->dapm,
						 "LINEOUT2P Driver");
		}

		/* Do the sync with the old mode to allow it to clean up */
		snd_soc_dapm_sync(&codec->dapm);
		wm8994->vmid_mode = mode;
		break;

	case WM8994_VMID_FORCE:
		if (wm8994->hubs.lineout1_se) {
			snd_soc_dapm_force_enable_pin(&codec->dapm,
						      "LINEOUT1N Driver");
			snd_soc_dapm_force_enable_pin(&codec->dapm,
						      "LINEOUT1P Driver");
		}
		if (wm8994->hubs.lineout2_se) {
			snd_soc_dapm_force_enable_pin(&codec->dapm,
						      "LINEOUT2N Driver");
			snd_soc_dapm_force_enable_pin(&codec->dapm,
						      "LINEOUT2P Driver");
		}

		wm8994->vmid_mode = mode;
		snd_soc_dapm_sync(&codec->dapm);
		break;

	default:
		return -EINVAL;
	}

	return 0;
}

static int wm8994_set_dai_fmt(struct snd_soc_dai *dai, unsigned int fmt)
{
	struct snd_soc_codec *codec = dai->codec;
	struct wm8994_priv *wm8994 = snd_soc_codec_get_drvdata(codec);
	struct wm8994 *control = wm8994->wm8994;
	int ms_reg;
	int aif1_reg;
	int ms = 0;
	int aif1 = 0;

	switch (dai->id) {
	case 1:
		ms_reg = WM8994_AIF1_MASTER_SLAVE;
		aif1_reg = WM8994_AIF1_CONTROL_1;
		break;
	case 2:
		ms_reg = WM8994_AIF2_MASTER_SLAVE;
		aif1_reg = WM8994_AIF2_CONTROL_1;
		break;
	default:
		return -EINVAL;
	}

	switch (fmt & SND_SOC_DAIFMT_MASTER_MASK) {
	case SND_SOC_DAIFMT_CBS_CFS:
		break;
	case SND_SOC_DAIFMT_CBM_CFM:
		ms = WM8994_AIF1_MSTR;
		break;
	default:
		return -EINVAL;
	}

	switch (fmt & SND_SOC_DAIFMT_FORMAT_MASK) {
	case SND_SOC_DAIFMT_DSP_B:
		aif1 |= WM8994_AIF1_LRCLK_INV;
	case SND_SOC_DAIFMT_DSP_A:
		aif1 |= 0x18;
		break;
	case SND_SOC_DAIFMT_I2S:
		aif1 |= 0x10;
		break;
	case SND_SOC_DAIFMT_RIGHT_J:
		break;
	case SND_SOC_DAIFMT_LEFT_J:
		aif1 |= 0x8;
		break;
	default:
		return -EINVAL;
	}

	switch (fmt & SND_SOC_DAIFMT_FORMAT_MASK) {
	case SND_SOC_DAIFMT_DSP_A:
	case SND_SOC_DAIFMT_DSP_B:
		/* frame inversion not valid for DSP modes */
		switch (fmt & SND_SOC_DAIFMT_INV_MASK) {
		case SND_SOC_DAIFMT_NB_NF:
			break;
		case SND_SOC_DAIFMT_IB_NF:
			aif1 |= WM8994_AIF1_BCLK_INV;
			break;
		default:
			return -EINVAL;
		}
		break;

	case SND_SOC_DAIFMT_I2S:
	case SND_SOC_DAIFMT_RIGHT_J:
	case SND_SOC_DAIFMT_LEFT_J:
		switch (fmt & SND_SOC_DAIFMT_INV_MASK) {
		case SND_SOC_DAIFMT_NB_NF:
			break;
		case SND_SOC_DAIFMT_IB_IF:
			aif1 |= WM8994_AIF1_BCLK_INV | WM8994_AIF1_LRCLK_INV;
			break;
		case SND_SOC_DAIFMT_IB_NF:
			aif1 |= WM8994_AIF1_BCLK_INV;
			break;
		case SND_SOC_DAIFMT_NB_IF:
			aif1 |= WM8994_AIF1_LRCLK_INV;
			break;
		default:
			return -EINVAL;
		}
		break;
	default:
		return -EINVAL;
	}

	/* The AIF2 format configuration needs to be mirrored to AIF3
	 * on WM8958 if it's in use so just do it all the time. */
	switch (control->type) {
	case WM1811:
	case WM8958:
		if (dai->id == 2)
			snd_soc_update_bits(codec, WM8958_AIF3_CONTROL_1,
					    WM8994_AIF1_LRCLK_INV |
					    WM8958_AIF3_FMT_MASK, aif1);
		break;

	default:
		break;
	}

	snd_soc_update_bits(codec, aif1_reg,
			    WM8994_AIF1_BCLK_INV | WM8994_AIF1_LRCLK_INV |
			    WM8994_AIF1_FMT_MASK,
			    aif1);
	snd_soc_update_bits(codec, ms_reg, WM8994_AIF1_MSTR,
			    ms);

	return 0;
}

static struct {
	int val, rate;
} srs[] = {
	{ 0,   8000 },
	{ 1,  11025 },
	{ 2,  12000 },
	{ 3,  16000 },
	{ 4,  22050 },
	{ 5,  24000 },
	{ 6,  32000 },
	{ 7,  44100 },
	{ 8,  48000 },
	{ 9,  88200 },
	{ 10, 96000 },
};

static int fs_ratios[] = {
	64, 128, 192, 256, 348, 512, 768, 1024, 1408, 1536
};

static int bclk_divs[] = {
	10, 15, 20, 30, 40, 50, 60, 80, 110, 120, 160, 220, 240, 320, 440, 480,
	640, 880, 960, 1280, 1760, 1920
};

static int wm8994_hw_params(struct snd_pcm_substream *substream,
			    struct snd_pcm_hw_params *params,
			    struct snd_soc_dai *dai)
{
	struct snd_soc_codec *codec = dai->codec;
	struct wm8994_priv *wm8994 = snd_soc_codec_get_drvdata(codec);
	int aif1_reg;
	int aif2_reg;
	int bclk_reg;
	int lrclk_reg;
	int rate_reg;
	int aif1 = 0;
	int aif2 = 0;
	int bclk = 0;
	int lrclk = 0;
	int rate_val = 0;
	int id = dai->id - 1;

	int i, cur_val, best_val, bclk_rate, best;

	switch (dai->id) {
	case 1:
		aif1_reg = WM8994_AIF1_CONTROL_1;
		aif2_reg = WM8994_AIF1_CONTROL_2;
		bclk_reg = WM8994_AIF1_BCLK;
		rate_reg = WM8994_AIF1_RATE;
		if (substream->stream == SNDRV_PCM_STREAM_PLAYBACK ||
		    wm8994->lrclk_shared[0]) {
			lrclk_reg = WM8994_AIF1DAC_LRCLK;
		} else {
			lrclk_reg = WM8994_AIF1ADC_LRCLK;
			dev_dbg(codec->dev, "AIF1 using split LRCLK\n");
		}
		break;
	case 2:
		aif1_reg = WM8994_AIF2_CONTROL_1;
		aif2_reg = WM8994_AIF2_CONTROL_2;
		bclk_reg = WM8994_AIF2_BCLK;
		rate_reg = WM8994_AIF2_RATE;
		if (substream->stream == SNDRV_PCM_STREAM_PLAYBACK ||
		    wm8994->lrclk_shared[1]) {
			lrclk_reg = WM8994_AIF2DAC_LRCLK;
		} else {
			lrclk_reg = WM8994_AIF2ADC_LRCLK;
			dev_dbg(codec->dev, "AIF2 using split LRCLK\n");
		}
		break;
	default:
		return -EINVAL;
	}

	bclk_rate = params_rate(params) * 2;
	switch (params_format(params)) {
	case SNDRV_PCM_FORMAT_S16_LE:
		bclk_rate *= 16;
		break;
	case SNDRV_PCM_FORMAT_S20_3LE:
		bclk_rate *= 20;
		aif1 |= 0x20;
		break;
	case SNDRV_PCM_FORMAT_S24_LE:
		bclk_rate *= 24;
		aif1 |= 0x40;
		break;
	case SNDRV_PCM_FORMAT_S32_LE:
		bclk_rate *= 32;
		aif1 |= 0x60;
		break;
	default:
		return -EINVAL;
	}

	/* Try to find an appropriate sample rate; look for an exact match. */
	for (i = 0; i < ARRAY_SIZE(srs); i++)
		if (srs[i].rate == params_rate(params))
			break;
	if (i == ARRAY_SIZE(srs))
		return -EINVAL;
	rate_val |= srs[i].val << WM8994_AIF1_SR_SHIFT;

	dev_dbg(dai->dev, "Sample rate is %dHz\n", srs[i].rate);
	dev_dbg(dai->dev, "AIF%dCLK is %dHz, target BCLK %dHz\n",
		dai->id, wm8994->aifclk[id], bclk_rate);

	if (params_channels(params) == 1 &&
	    (snd_soc_read(codec, aif1_reg) & 0x18) == 0x18)
		aif2 |= WM8994_AIF1_MONO;

	if (wm8994->aifclk[id] == 0) {
		dev_err(dai->dev, "AIF%dCLK not configured\n", dai->id);
		return -EINVAL;
	}

	/* AIFCLK/fs ratio; look for a close match in either direction */
	best = 0;
	best_val = abs((fs_ratios[0] * params_rate(params))
		       - wm8994->aifclk[id]);
	for (i = 1; i < ARRAY_SIZE(fs_ratios); i++) {
		cur_val = abs((fs_ratios[i] * params_rate(params))
			      - wm8994->aifclk[id]);
		if (cur_val >= best_val)
			continue;
		best = i;
		best_val = cur_val;
	}
	dev_dbg(dai->dev, "Selected AIF%dCLK/fs = %d\n",
		dai->id, fs_ratios[best]);
	rate_val |= best;

	/* We may not get quite the right frequency if using
	 * approximate clocks so look for the closest match that is
	 * higher than the target (we need to ensure that there enough
	 * BCLKs to clock out the samples).
	 */
	best = 0;
	for (i = 0; i < ARRAY_SIZE(bclk_divs); i++) {
		cur_val = (wm8994->aifclk[id] * 10 / bclk_divs[i]) - bclk_rate;
		if (cur_val < 0) /* BCLK table is sorted */
			break;
		best = i;
	}
	bclk_rate = wm8994->aifclk[id] * 10 / bclk_divs[best];
	dev_dbg(dai->dev, "Using BCLK_DIV %d for actual BCLK %dHz\n",
		bclk_divs[best], bclk_rate);
	bclk |= best << WM8994_AIF1_BCLK_DIV_SHIFT;

	lrclk = bclk_rate / params_rate(params);
	if (!lrclk) {
		dev_err(dai->dev, "Unable to generate LRCLK from %dHz BCLK\n",
			bclk_rate);
		return -EINVAL;
	}
	dev_dbg(dai->dev, "Using LRCLK rate %d for actual LRCLK %dHz\n",
		lrclk, bclk_rate / lrclk);

	snd_soc_update_bits(codec, aif1_reg, WM8994_AIF1_WL_MASK, aif1);
	snd_soc_update_bits(codec, aif2_reg, WM8994_AIF1_MONO, aif2);
	snd_soc_update_bits(codec, bclk_reg, WM8994_AIF1_BCLK_DIV_MASK, bclk);
	snd_soc_update_bits(codec, lrclk_reg, WM8994_AIF1DAC_RATE_MASK,
			    lrclk);
	snd_soc_update_bits(codec, rate_reg, WM8994_AIF1_SR_MASK |
			    WM8994_AIF1CLK_RATE_MASK, rate_val);

	if (substream->stream == SNDRV_PCM_STREAM_PLAYBACK) {
		switch (dai->id) {
		case 1:
			wm8994->dac_rates[0] = params_rate(params);
			wm8994_set_retune_mobile(codec, 0);
			wm8994_set_retune_mobile(codec, 1);
			break;
		case 2:
			wm8994->dac_rates[1] = params_rate(params);
			wm8994_set_retune_mobile(codec, 2);
			break;
		}
	}

	return 0;
}

static int wm8994_aif3_hw_params(struct snd_pcm_substream *substream,
				 struct snd_pcm_hw_params *params,
				 struct snd_soc_dai *dai)
{
	struct snd_soc_codec *codec = dai->codec;
	struct wm8994_priv *wm8994 = snd_soc_codec_get_drvdata(codec);
	struct wm8994 *control = wm8994->wm8994;
	int aif1_reg;
	int aif1 = 0;

	switch (dai->id) {
	case 3:
		switch (control->type) {
		case WM1811:
		case WM8958:
			aif1_reg = WM8958_AIF3_CONTROL_1;
			break;
		default:
			return 0;
		}
	default:
		return 0;
	}

	switch (params_format(params)) {
	case SNDRV_PCM_FORMAT_S16_LE:
		break;
	case SNDRV_PCM_FORMAT_S20_3LE:
		aif1 |= 0x20;
		break;
	case SNDRV_PCM_FORMAT_S24_LE:
		aif1 |= 0x40;
		break;
	case SNDRV_PCM_FORMAT_S32_LE:
		aif1 |= 0x60;
		break;
	default:
		return -EINVAL;
	}

	return snd_soc_update_bits(codec, aif1_reg, WM8994_AIF1_WL_MASK, aif1);
}

static void wm8994_aif_shutdown(struct snd_pcm_substream *substream,
				struct snd_soc_dai *dai)
{
	struct snd_soc_codec *codec = dai->codec;
	int rate_reg = 0;

	switch (dai->id) {
	case 1:
		rate_reg = WM8994_AIF1_RATE;
		break;
	case 2:
		rate_reg = WM8994_AIF2_RATE;
		break;
	default:
		break;
	}

	/* If the DAI is idle then configure the divider tree for the
	 * lowest output rate to save a little power if the clock is
	 * still active (eg, because it is system clock).
	 */
	if (rate_reg && !dai->playback_active && !dai->capture_active)
		snd_soc_update_bits(codec, rate_reg,
				    WM8994_AIF1_SR_MASK |
				    WM8994_AIF1CLK_RATE_MASK, 0x9);
}

static int wm8994_aif_mute(struct snd_soc_dai *codec_dai, int mute)
{
	struct snd_soc_codec *codec = codec_dai->codec;
	int mute_reg;
	int reg;

	switch (codec_dai->id) {
	case 1:
		mute_reg = WM8994_AIF1_DAC1_FILTERS_1;
		break;
	case 2:
		mute_reg = WM8994_AIF2_DAC_FILTERS_1;
		break;
	default:
		return -EINVAL;
	}

	if (mute)
		reg = WM8994_AIF1DAC1_MUTE;
	else
		reg = 0;

	snd_soc_update_bits(codec, mute_reg, WM8994_AIF1DAC1_MUTE, reg);

	return 0;
}

static int wm8994_set_tristate(struct snd_soc_dai *codec_dai, int tristate)
{
	struct snd_soc_codec *codec = codec_dai->codec;
	int reg, val, mask;

	switch (codec_dai->id) {
	case 1:
		reg = WM8994_AIF1_MASTER_SLAVE;
		mask = WM8994_AIF1_TRI;
		break;
	case 2:
		reg = WM8994_AIF2_MASTER_SLAVE;
		mask = WM8994_AIF2_TRI;
		break;
	case 3:
		reg = WM8994_POWER_MANAGEMENT_6;
		mask = WM8994_AIF3_TRI;
		break;
	default:
		return -EINVAL;
	}

	if (tristate)
		val = mask;
	else
		val = 0;

	return snd_soc_update_bits(codec, reg, mask, val);
}

static int wm8994_aif2_probe(struct snd_soc_dai *dai)
{
	struct snd_soc_codec *codec = dai->codec;

	/* Disable the pulls on the AIF if we're using it to save power. */
	snd_soc_update_bits(codec, WM8994_GPIO_3,
			    WM8994_GPN_PU | WM8994_GPN_PD, 0);
	snd_soc_update_bits(codec, WM8994_GPIO_4,
			    WM8994_GPN_PU | WM8994_GPN_PD, 0);
	snd_soc_update_bits(codec, WM8994_GPIO_5,
			    WM8994_GPN_PU | WM8994_GPN_PD, 0);

	return 0;
}

#define WM8994_RATES SNDRV_PCM_RATE_8000_96000

#define WM8994_FORMATS (SNDRV_PCM_FMTBIT_S16_LE | SNDRV_PCM_FMTBIT_S20_3LE |\
			SNDRV_PCM_FMTBIT_S24_LE | SNDRV_PCM_FMTBIT_S32_LE)

static const struct snd_soc_dai_ops wm8994_aif1_dai_ops = {
	.set_sysclk	= wm8994_set_dai_sysclk,
	.set_fmt	= wm8994_set_dai_fmt,
	.hw_params	= wm8994_hw_params,
	.shutdown	= wm8994_aif_shutdown,
	.digital_mute	= wm8994_aif_mute,
	.set_pll	= wm8994_set_fll,
	.set_tristate	= wm8994_set_tristate,
};

static const struct snd_soc_dai_ops wm8994_aif2_dai_ops = {
	.set_sysclk	= wm8994_set_dai_sysclk,
	.set_fmt	= wm8994_set_dai_fmt,
	.hw_params	= wm8994_hw_params,
	.shutdown	= wm8994_aif_shutdown,
	.digital_mute   = wm8994_aif_mute,
	.set_pll	= wm8994_set_fll,
	.set_tristate	= wm8994_set_tristate,
};

static const struct snd_soc_dai_ops wm8994_aif3_dai_ops = {
	.hw_params	= wm8994_aif3_hw_params,
	.set_tristate	= wm8994_set_tristate,
};

static struct snd_soc_dai_driver wm8994_dai[] = {
	{
		.name = "wm8994-aif1",
		.id = 1,
		.playback = {
			.stream_name = "AIF1 Playback",
			.channels_min = 1,
			.channels_max = 2,
			.rates = WM8994_RATES,
			.formats = WM8994_FORMATS,
			.sig_bits = 24,
		},
		.capture = {
			.stream_name = "AIF1 Capture",
			.channels_min = 1,
			.channels_max = 2,
			.rates = WM8994_RATES,
			.formats = WM8994_FORMATS,
			.sig_bits = 24,
		 },
		.ops = &wm8994_aif1_dai_ops,
	},
	{
		.name = "wm8994-aif2",
		.id = 2,
		.playback = {
			.stream_name = "AIF2 Playback",
			.channels_min = 1,
			.channels_max = 2,
			.rates = WM8994_RATES,
			.formats = WM8994_FORMATS,
			.sig_bits = 24,
		},
		.capture = {
			.stream_name = "AIF2 Capture",
			.channels_min = 1,
			.channels_max = 2,
			.rates = WM8994_RATES,
			.formats = WM8994_FORMATS,
			.sig_bits = 24,
		},
		.probe = wm8994_aif2_probe,
		.ops = &wm8994_aif2_dai_ops,
	},
	{
		.name = "wm8994-aif3",
		.id = 3,
		.playback = {
			.stream_name = "AIF3 Playback",
			.channels_min = 1,
			.channels_max = 2,
			.rates = WM8994_RATES,
			.formats = WM8994_FORMATS,
			.sig_bits = 24,
		},
		.capture = {
			.stream_name = "AIF3 Capture",
			.channels_min = 1,
			.channels_max = 2,
			.rates = WM8994_RATES,
			.formats = WM8994_FORMATS,
			.sig_bits = 24,
		 },
		.ops = &wm8994_aif3_dai_ops,
	}
};

#ifdef CONFIG_PM
static int wm8994_codec_suspend(struct snd_soc_codec *codec)
{
	struct wm8994_priv *wm8994 = snd_soc_codec_get_drvdata(codec);
	struct wm8994 *control = wm8994->wm8994;
	int i, ret;

	switch (control->type) {
	case WM8994:
		snd_soc_update_bits(codec, WM8994_MICBIAS, WM8994_MICD_ENA, 0);
		break;
	case WM1811:
		snd_soc_update_bits(codec, WM8994_ANTIPOP_2,
				    WM1811_JACKDET_MODE_MASK, 0);
		/* Fall through */
	case WM8958:
		snd_soc_update_bits(codec, WM8958_MIC_DETECT_1,
				    WM8958_MICD_ENA, 0);
		break;
	}

	for (i = 0; i < ARRAY_SIZE(wm8994->fll); i++) {
		memcpy(&wm8994->fll_suspend[i], &wm8994->fll[i],
		       sizeof(struct wm8994_fll_config));
		ret = _wm8994_set_fll(codec, i + 1, 0, 0, 0);
		if (ret < 0)
			dev_warn(codec->dev, "Failed to stop FLL%d: %d\n",
				 i + 1, ret);
	}

	wm8994_set_bias_level(codec, SND_SOC_BIAS_OFF);

	return 0;
}

static int wm8994_codec_resume(struct snd_soc_codec *codec)
{
	struct wm8994_priv *wm8994 = snd_soc_codec_get_drvdata(codec);
	struct wm8994 *control = wm8994->wm8994;
	int i, ret;
	unsigned int val, mask;

	if (wm8994->revision < 4) {
		/* force a HW read */
		ret = regmap_read(control->regmap,
				  WM8994_POWER_MANAGEMENT_5, &val);

		/* modify the cache only */
		codec->cache_only = 1;
		mask =  WM8994_DAC1R_ENA | WM8994_DAC1L_ENA |
			WM8994_DAC2R_ENA | WM8994_DAC2L_ENA;
		val &= mask;
		snd_soc_update_bits(codec, WM8994_POWER_MANAGEMENT_5,
				    mask, val);
		codec->cache_only = 0;
	}

<<<<<<< HEAD
	wm8994_set_bias_level(codec, SND_SOC_BIAS_STANDBY);

=======
>>>>>>> e9676695
	for (i = 0; i < ARRAY_SIZE(wm8994->fll); i++) {
		if (!wm8994->fll_suspend[i].out)
			continue;

		ret = _wm8994_set_fll(codec, i + 1,
				     wm8994->fll_suspend[i].src,
				     wm8994->fll_suspend[i].in,
				     wm8994->fll_suspend[i].out);
		if (ret < 0)
			dev_warn(codec->dev, "Failed to restore FLL%d: %d\n",
				 i + 1, ret);
	}

	switch (control->type) {
	case WM8994:
		if (wm8994->micdet[0].jack || wm8994->micdet[1].jack)
			snd_soc_update_bits(codec, WM8994_MICBIAS,
					    WM8994_MICD_ENA, WM8994_MICD_ENA);
		break;
	case WM1811:
		if (wm8994->jackdet && wm8994->jack_cb) {
			/* Restart from idle */
			snd_soc_update_bits(codec, WM8994_ANTIPOP_2,
					    WM1811_JACKDET_MODE_MASK,
					    WM1811_JACKDET_MODE_JACK);
			break;
		}
		break;
	case WM8958:
		if (wm8994->jack_cb)
			snd_soc_update_bits(codec, WM8958_MIC_DETECT_1,
					    WM8958_MICD_ENA, WM8958_MICD_ENA);
		break;
	}

	return 0;
}
#else
#define wm8994_codec_suspend NULL
#define wm8994_codec_resume NULL
#endif

static void wm8994_handle_retune_mobile_pdata(struct wm8994_priv *wm8994)
{
	struct snd_soc_codec *codec = wm8994->codec;
	struct wm8994_pdata *pdata = wm8994->pdata;
	struct snd_kcontrol_new controls[] = {
		SOC_ENUM_EXT("AIF1.1 EQ Mode",
			     wm8994->retune_mobile_enum,
			     wm8994_get_retune_mobile_enum,
			     wm8994_put_retune_mobile_enum),
		SOC_ENUM_EXT("AIF1.2 EQ Mode",
			     wm8994->retune_mobile_enum,
			     wm8994_get_retune_mobile_enum,
			     wm8994_put_retune_mobile_enum),
		SOC_ENUM_EXT("AIF2 EQ Mode",
			     wm8994->retune_mobile_enum,
			     wm8994_get_retune_mobile_enum,
			     wm8994_put_retune_mobile_enum),
	};
	int ret, i, j;
	const char **t;

	/* We need an array of texts for the enum API but the number
	 * of texts is likely to be less than the number of
	 * configurations due to the sample rate dependency of the
	 * configurations. */
	wm8994->num_retune_mobile_texts = 0;
	wm8994->retune_mobile_texts = NULL;
	for (i = 0; i < pdata->num_retune_mobile_cfgs; i++) {
		for (j = 0; j < wm8994->num_retune_mobile_texts; j++) {
			if (strcmp(pdata->retune_mobile_cfgs[i].name,
				   wm8994->retune_mobile_texts[j]) == 0)
				break;
		}

		if (j != wm8994->num_retune_mobile_texts)
			continue;

		/* Expand the array... */
		t = krealloc(wm8994->retune_mobile_texts,
			     sizeof(char *) * 
			     (wm8994->num_retune_mobile_texts + 1),
			     GFP_KERNEL);
		if (t == NULL)
			continue;

		/* ...store the new entry... */
		t[wm8994->num_retune_mobile_texts] = 
			pdata->retune_mobile_cfgs[i].name;

		/* ...and remember the new version. */
		wm8994->num_retune_mobile_texts++;
		wm8994->retune_mobile_texts = t;
	}

	dev_dbg(codec->dev, "Allocated %d unique ReTune Mobile names\n",
		wm8994->num_retune_mobile_texts);

	wm8994->retune_mobile_enum.max = wm8994->num_retune_mobile_texts;
	wm8994->retune_mobile_enum.texts = wm8994->retune_mobile_texts;

	ret = snd_soc_add_codec_controls(wm8994->codec, controls,
				   ARRAY_SIZE(controls));
	if (ret != 0)
		dev_err(wm8994->codec->dev,
			"Failed to add ReTune Mobile controls: %d\n", ret);
}

static void wm8994_handle_pdata(struct wm8994_priv *wm8994)
{
	struct snd_soc_codec *codec = wm8994->codec;
	struct wm8994_pdata *pdata = wm8994->pdata;
	int ret, i;

	if (!pdata)
		return;

	wm_hubs_handle_analogue_pdata(codec, pdata->lineout1_diff,
				      pdata->lineout2_diff,
				      pdata->lineout1fb,
				      pdata->lineout2fb,
				      pdata->jd_scthr,
				      pdata->jd_thr,
				      pdata->micbias1_lvl,
				      pdata->micbias2_lvl);

	dev_dbg(codec->dev, "%d DRC configurations\n", pdata->num_drc_cfgs);

	if (pdata->num_drc_cfgs) {
		struct snd_kcontrol_new controls[] = {
			SOC_ENUM_EXT("AIF1DRC1 Mode", wm8994->drc_enum,
				     wm8994_get_drc_enum, wm8994_put_drc_enum),
			SOC_ENUM_EXT("AIF1DRC2 Mode", wm8994->drc_enum,
				     wm8994_get_drc_enum, wm8994_put_drc_enum),
			SOC_ENUM_EXT("AIF2DRC Mode", wm8994->drc_enum,
				     wm8994_get_drc_enum, wm8994_put_drc_enum),
		};

		/* We need an array of texts for the enum API */
		wm8994->drc_texts = devm_kzalloc(wm8994->codec->dev,
			    sizeof(char *) * pdata->num_drc_cfgs, GFP_KERNEL);
		if (!wm8994->drc_texts) {
			dev_err(wm8994->codec->dev,
				"Failed to allocate %d DRC config texts\n",
				pdata->num_drc_cfgs);
			return;
		}

		for (i = 0; i < pdata->num_drc_cfgs; i++)
			wm8994->drc_texts[i] = pdata->drc_cfgs[i].name;

		wm8994->drc_enum.max = pdata->num_drc_cfgs;
		wm8994->drc_enum.texts = wm8994->drc_texts;

		ret = snd_soc_add_codec_controls(wm8994->codec, controls,
					   ARRAY_SIZE(controls));
		if (ret != 0)
			dev_err(wm8994->codec->dev,
				"Failed to add DRC mode controls: %d\n", ret);

		for (i = 0; i < WM8994_NUM_DRC; i++)
			wm8994_set_drc(codec, i);
	}

	dev_dbg(codec->dev, "%d ReTune Mobile configurations\n",
		pdata->num_retune_mobile_cfgs);

	if (pdata->num_retune_mobile_cfgs)
		wm8994_handle_retune_mobile_pdata(wm8994);
	else
		snd_soc_add_codec_controls(wm8994->codec, wm8994_eq_controls,
				     ARRAY_SIZE(wm8994_eq_controls));

	for (i = 0; i < ARRAY_SIZE(pdata->micbias); i++) {
		if (pdata->micbias[i]) {
			snd_soc_write(codec, WM8958_MICBIAS1 + i,
				pdata->micbias[i] & 0xffff);
		}
	}
}

/**
 * wm8994_mic_detect - Enable microphone detection via the WM8994 IRQ
 *
 * @codec:   WM8994 codec
 * @jack:    jack to report detection events on
 * @micbias: microphone bias to detect on
 *
 * Enable microphone detection via IRQ on the WM8994.  If GPIOs are
 * being used to bring out signals to the processor then only platform
 * data configuration is needed for WM8994 and processor GPIOs should
 * be configured using snd_soc_jack_add_gpios() instead.
 *
 * Configuration of detection levels is available via the micbias1_lvl
 * and micbias2_lvl platform data members.
 */
int wm8994_mic_detect(struct snd_soc_codec *codec, struct snd_soc_jack *jack,
		      int micbias)
{
	struct wm8994_priv *wm8994 = snd_soc_codec_get_drvdata(codec);
	struct wm8994_micdet *micdet;
	struct wm8994 *control = wm8994->wm8994;
	int reg, ret;

	if (control->type != WM8994) {
		dev_warn(codec->dev, "Not a WM8994\n");
		return -EINVAL;
	}

	switch (micbias) {
	case 1:
		micdet = &wm8994->micdet[0];
		if (jack)
			ret = snd_soc_dapm_force_enable_pin(&codec->dapm,
							    "MICBIAS1");
		else
			ret = snd_soc_dapm_disable_pin(&codec->dapm,
						       "MICBIAS1");
		break;
	case 2:
		micdet = &wm8994->micdet[1];
		if (jack)
			ret = snd_soc_dapm_force_enable_pin(&codec->dapm,
							    "MICBIAS1");
		else
			ret = snd_soc_dapm_disable_pin(&codec->dapm,
						       "MICBIAS1");
		break;
	default:
		dev_warn(codec->dev, "Invalid MICBIAS %d\n", micbias);
		return -EINVAL;
	}

	if (ret != 0)
		dev_warn(codec->dev, "Failed to configure MICBIAS%d: %d\n",
			 micbias, ret);

	dev_dbg(codec->dev, "Configuring microphone detection on %d %p\n",
		micbias, jack);

	/* Store the configuration */
	micdet->jack = jack;
	micdet->detecting = true;

	/* If either of the jacks is set up then enable detection */
	if (wm8994->micdet[0].jack || wm8994->micdet[1].jack)
		reg = WM8994_MICD_ENA;
	else
		reg = 0;

	snd_soc_update_bits(codec, WM8994_MICBIAS, WM8994_MICD_ENA, reg);

	snd_soc_dapm_sync(&codec->dapm);

	return 0;
}
EXPORT_SYMBOL_GPL(wm8994_mic_detect);

static irqreturn_t wm8994_mic_irq(int irq, void *data)
{
	struct wm8994_priv *priv = data;
	struct snd_soc_codec *codec = priv->codec;
	int reg;
	int report;

#ifndef CONFIG_SND_SOC_WM8994_MODULE
	trace_snd_soc_jack_irq(dev_name(codec->dev));
#endif

	reg = snd_soc_read(codec, WM8994_INTERRUPT_RAW_STATUS_2);
	if (reg < 0) {
		dev_err(codec->dev, "Failed to read microphone status: %d\n",
			reg);
		return IRQ_HANDLED;
	}

	dev_dbg(codec->dev, "Microphone status: %x\n", reg);

	report = 0;
	if (reg & WM8994_MIC1_DET_STS) {
		if (priv->micdet[0].detecting)
			report = SND_JACK_HEADSET;
	}
	if (reg & WM8994_MIC1_SHRT_STS) {
		if (priv->micdet[0].detecting)
			report = SND_JACK_HEADPHONE;
		else
			report |= SND_JACK_BTN_0;
	}
	if (report)
		priv->micdet[0].detecting = false;
	else
		priv->micdet[0].detecting = true;

	snd_soc_jack_report(priv->micdet[0].jack, report,
			    SND_JACK_HEADSET | SND_JACK_BTN_0);

	report = 0;
	if (reg & WM8994_MIC2_DET_STS) {
		if (priv->micdet[1].detecting)
			report = SND_JACK_HEADSET;
	}
	if (reg & WM8994_MIC2_SHRT_STS) {
		if (priv->micdet[1].detecting)
			report = SND_JACK_HEADPHONE;
		else
			report |= SND_JACK_BTN_0;
	}
	if (report)
		priv->micdet[1].detecting = false;
	else
		priv->micdet[1].detecting = true;

	snd_soc_jack_report(priv->micdet[1].jack, report,
			    SND_JACK_HEADSET | SND_JACK_BTN_0);

	return IRQ_HANDLED;
}

/* Default microphone detection handler for WM8958 - the user can
 * override this if they wish.
 */
static void wm8958_default_micdet(u16 status, void *data)
{
	struct snd_soc_codec *codec = data;
	struct wm8994_priv *wm8994 = snd_soc_codec_get_drvdata(codec);
	int report;

	dev_dbg(codec->dev, "MICDET %x\n", status);

	/* Either nothing present or just starting detection */
	if (!(status & WM8958_MICD_STS)) {
		if (!wm8994->jackdet) {
			/* If nothing present then clear our statuses */
			dev_dbg(codec->dev, "Detected open circuit\n");
			wm8994->jack_mic = false;
			wm8994->mic_detecting = true;

			wm8958_micd_set_rate(codec);

			snd_soc_jack_report(wm8994->micdet[0].jack, 0,
					    wm8994->btn_mask |
					     SND_JACK_HEADSET);
		}
		return;
	}

	/* If the measurement is showing a high impedence we've got a
	 * microphone.
	 */
	if (wm8994->mic_detecting && (status & 0x600)) {
		dev_dbg(codec->dev, "Detected microphone\n");

		wm8994->mic_detecting = false;
		wm8994->jack_mic = true;

		wm8958_micd_set_rate(codec);

		snd_soc_jack_report(wm8994->micdet[0].jack, SND_JACK_HEADSET,
				    SND_JACK_HEADSET);
	}


	if (wm8994->mic_detecting && status & 0xfc) {
		dev_dbg(codec->dev, "Detected headphone\n");
		wm8994->mic_detecting = false;

		wm8958_micd_set_rate(codec);

		snd_soc_jack_report(wm8994->micdet[0].jack, SND_JACK_HEADPHONE,
				    SND_JACK_HEADSET);

		/* If we have jackdet that will detect removal */
		if (wm8994->jackdet) {
			mutex_lock(&wm8994->accdet_lock);

			snd_soc_update_bits(codec, WM8958_MIC_DETECT_1,
					    WM8958_MICD_ENA, 0);

			wm1811_jackdet_set_mode(codec,
						WM1811_JACKDET_MODE_JACK);

			mutex_unlock(&wm8994->accdet_lock);

			if (wm8994->pdata->jd_ext_cap) {
				mutex_lock(&codec->mutex);
				snd_soc_dapm_disable_pin(&codec->dapm,
							 "MICBIAS2");
				snd_soc_dapm_sync(&codec->dapm);
				mutex_unlock(&codec->mutex);
			}
		}
	}

	/* Report short circuit as a button */
	if (wm8994->jack_mic) {
		report = 0;
		if (status & 0x4)
			report |= SND_JACK_BTN_0;

		if (status & 0x8)
			report |= SND_JACK_BTN_1;

		if (status & 0x10)
			report |= SND_JACK_BTN_2;

		if (status & 0x20)
			report |= SND_JACK_BTN_3;

		if (status & 0x40)
			report |= SND_JACK_BTN_4;

		if (status & 0x80)
			report |= SND_JACK_BTN_5;

		snd_soc_jack_report(wm8994->micdet[0].jack, report,
				    wm8994->btn_mask);
	}
}

static irqreturn_t wm1811_jackdet_irq(int irq, void *data)
{
	struct wm8994_priv *wm8994 = data;
	struct snd_soc_codec *codec = wm8994->codec;
	int reg;
	bool present;

	mutex_lock(&wm8994->accdet_lock);

	reg = snd_soc_read(codec, WM1811_JACKDET_CTRL);
	if (reg < 0) {
		dev_err(codec->dev, "Failed to read jack status: %d\n", reg);
		mutex_unlock(&wm8994->accdet_lock);
		return IRQ_NONE;
	}

	dev_dbg(codec->dev, "JACKDET %x\n", reg);

	present = reg & WM1811_JACKDET_LVL;

	if (present) {
		dev_dbg(codec->dev, "Jack detected\n");

		snd_soc_update_bits(codec, WM8958_MICBIAS2,
				    WM8958_MICB2_DISCH, 0);

		/* Disable debounce while inserted */
		snd_soc_update_bits(codec, WM1811_JACKDET_CTRL,
				    WM1811_JACKDET_DB, 0);

		/*
		 * Start off measument of microphone impedence to find
		 * out what's actually there.
		 */
		wm8994->mic_detecting = true;
		wm1811_jackdet_set_mode(codec, WM1811_JACKDET_MODE_MIC);

		snd_soc_update_bits(codec, WM8958_MIC_DETECT_1,
				    WM8958_MICD_ENA, WM8958_MICD_ENA);
	} else {
		dev_dbg(codec->dev, "Jack not detected\n");

		snd_soc_update_bits(codec, WM8958_MICBIAS2,
				    WM8958_MICB2_DISCH, WM8958_MICB2_DISCH);

		/* Enable debounce while removed */
		snd_soc_update_bits(codec, WM1811_JACKDET_CTRL,
				    WM1811_JACKDET_DB, WM1811_JACKDET_DB);

		wm8994->mic_detecting = false;
		wm8994->jack_mic = false;
		snd_soc_update_bits(codec, WM8958_MIC_DETECT_1,
				    WM8958_MICD_ENA, 0);
		wm1811_jackdet_set_mode(codec, WM1811_JACKDET_MODE_JACK);
	}

	mutex_unlock(&wm8994->accdet_lock);

	/* If required for an external cap force MICBIAS on */
	if (wm8994->pdata->jd_ext_cap) {
		mutex_lock(&codec->mutex);

		if (present)
			snd_soc_dapm_force_enable_pin(&codec->dapm,
						      "MICBIAS2");
		else
			snd_soc_dapm_disable_pin(&codec->dapm, "MICBIAS2");

		snd_soc_dapm_sync(&codec->dapm);
		mutex_unlock(&codec->mutex);
	}

	if (present)
		snd_soc_jack_report(wm8994->micdet[0].jack,
				    SND_JACK_MECHANICAL, SND_JACK_MECHANICAL);
	else
		snd_soc_jack_report(wm8994->micdet[0].jack, 0,
				    SND_JACK_MECHANICAL | SND_JACK_HEADSET |
				    wm8994->btn_mask);

	return IRQ_HANDLED;
}

/**
 * wm8958_mic_detect - Enable microphone detection via the WM8958 IRQ
 *
 * @codec:   WM8958 codec
 * @jack:    jack to report detection events on
 *
 * Enable microphone detection functionality for the WM8958.  By
 * default simple detection which supports the detection of up to 6
 * buttons plus video and microphone functionality is supported.
 *
 * The WM8958 has an advanced jack detection facility which is able to
 * support complex accessory detection, especially when used in
 * conjunction with external circuitry.  In order to provide maximum
 * flexiblity a callback is provided which allows a completely custom
 * detection algorithm.
 */
int wm8958_mic_detect(struct snd_soc_codec *codec, struct snd_soc_jack *jack,
		      wm8958_micdet_cb cb, void *cb_data)
{
	struct wm8994_priv *wm8994 = snd_soc_codec_get_drvdata(codec);
	struct wm8994 *control = wm8994->wm8994;
	u16 micd_lvl_sel;

	switch (control->type) {
	case WM1811:
	case WM8958:
		break;
	default:
		return -EINVAL;
	}

	if (jack) {
		if (!cb) {
			dev_dbg(codec->dev, "Using default micdet callback\n");
			cb = wm8958_default_micdet;
			cb_data = codec;
		}

		snd_soc_dapm_force_enable_pin(&codec->dapm, "CLK_SYS");
		snd_soc_dapm_sync(&codec->dapm);

		wm8994->micdet[0].jack = jack;
		wm8994->jack_cb = cb;
		wm8994->jack_cb_data = cb_data;

		wm8994->mic_detecting = true;
		wm8994->jack_mic = false;

		wm8958_micd_set_rate(codec);

		/* Detect microphones and short circuits by default */
		if (wm8994->pdata->micd_lvl_sel)
			micd_lvl_sel = wm8994->pdata->micd_lvl_sel;
		else
			micd_lvl_sel = 0x41;

		wm8994->btn_mask = SND_JACK_BTN_0 | SND_JACK_BTN_1 |
			SND_JACK_BTN_2 | SND_JACK_BTN_3 |
			SND_JACK_BTN_4 | SND_JACK_BTN_5;

		snd_soc_update_bits(codec, WM8958_MIC_DETECT_2,
				    WM8958_MICD_LVL_SEL_MASK, micd_lvl_sel);

		WARN_ON(codec->dapm.bias_level > SND_SOC_BIAS_STANDBY);

		/*
		 * If we can use jack detection start off with that,
		 * otherwise jump straight to microphone detection.
		 */
		if (wm8994->jackdet) {
			snd_soc_update_bits(codec, WM8958_MICBIAS2,
					    WM8958_MICB2_DISCH,
					    WM8958_MICB2_DISCH);
			snd_soc_update_bits(codec, WM8994_LDO_1,
					    WM8994_LDO1_DISCH, 0);
			wm1811_jackdet_set_mode(codec,
						WM1811_JACKDET_MODE_JACK);
		} else {
			snd_soc_update_bits(codec, WM8958_MIC_DETECT_1,
					    WM8958_MICD_ENA, WM8958_MICD_ENA);
		}

	} else {
		snd_soc_update_bits(codec, WM8958_MIC_DETECT_1,
				    WM8958_MICD_ENA, 0);
		wm1811_jackdet_set_mode(codec, WM1811_JACKDET_MODE_NONE);
		snd_soc_dapm_disable_pin(&codec->dapm, "CLK_SYS");
		snd_soc_dapm_sync(&codec->dapm);
	}

	return 0;
}
EXPORT_SYMBOL_GPL(wm8958_mic_detect);

static irqreturn_t wm8958_mic_irq(int irq, void *data)
{
	struct wm8994_priv *wm8994 = data;
	struct snd_soc_codec *codec = wm8994->codec;
	int reg, count;

	/*
	 * Jack detection may have detected a removal simulataneously
	 * with an update of the MICDET status; if so it will have
	 * stopped detection and we can ignore this interrupt.
	 */
	if (!(snd_soc_read(codec, WM8958_MIC_DETECT_1) & WM8958_MICD_ENA))
		return IRQ_HANDLED;

	/* We may occasionally read a detection without an impedence
	 * range being provided - if that happens loop again.
	 */
	count = 10;
	do {
		reg = snd_soc_read(codec, WM8958_MIC_DETECT_3);
		if (reg < 0) {
			dev_err(codec->dev,
				"Failed to read mic detect status: %d\n",
				reg);
			return IRQ_NONE;
		}

		if (!(reg & WM8958_MICD_VALID)) {
			dev_dbg(codec->dev, "Mic detect data not valid\n");
			goto out;
		}

		if (!(reg & WM8958_MICD_STS) || (reg & WM8958_MICD_LVL_MASK))
			break;

		msleep(1);
	} while (count--);

	if (count == 0)
		dev_warn(codec->dev, "No impedence range reported for jack\n");

#ifndef CONFIG_SND_SOC_WM8994_MODULE
	trace_snd_soc_jack_irq(dev_name(codec->dev));
#endif

	if (wm8994->jack_cb)
		wm8994->jack_cb(reg, wm8994->jack_cb_data);
	else
		dev_warn(codec->dev, "Accessory detection with no callback\n");

out:
	return IRQ_HANDLED;
}

static irqreturn_t wm8994_fifo_error(int irq, void *data)
{
	struct snd_soc_codec *codec = data;

	dev_err(codec->dev, "FIFO error\n");

	return IRQ_HANDLED;
}

static irqreturn_t wm8994_temp_warn(int irq, void *data)
{
	struct snd_soc_codec *codec = data;

	dev_err(codec->dev, "Thermal warning\n");

	return IRQ_HANDLED;
}

static irqreturn_t wm8994_temp_shut(int irq, void *data)
{
	struct snd_soc_codec *codec = data;

	dev_crit(codec->dev, "Thermal shutdown\n");

	return IRQ_HANDLED;
}

static int wm8994_codec_probe(struct snd_soc_codec *codec)
{
	struct wm8994 *control = dev_get_drvdata(codec->dev->parent);
	struct wm8994_priv *wm8994 = snd_soc_codec_get_drvdata(codec);
	struct snd_soc_dapm_context *dapm = &codec->dapm;
	unsigned int reg;
	int ret, i;

	wm8994->codec = codec;
	codec->control_data = control->regmap;

	snd_soc_codec_set_cache_io(codec, 16, 16, SND_SOC_REGMAP);

	wm8994->codec = codec;

	mutex_init(&wm8994->accdet_lock);

	for (i = 0; i < ARRAY_SIZE(wm8994->fll_locked); i++)
		init_completion(&wm8994->fll_locked[i]);

	if (wm8994->pdata && wm8994->pdata->micdet_irq)
		wm8994->micdet_irq = wm8994->pdata->micdet_irq;
	else if (wm8994->pdata && wm8994->pdata->irq_base)
		wm8994->micdet_irq = wm8994->pdata->irq_base +
				     WM8994_IRQ_MIC1_DET;

	pm_runtime_enable(codec->dev);
	pm_runtime_idle(codec->dev);

	/* By default use idle_bias_off, will override for WM8994 */
	codec->dapm.idle_bias_off = 1;

	/* Set revision-specific configuration */
	wm8994->revision = snd_soc_read(codec, WM8994_CHIP_REVISION);
	switch (control->type) {
	case WM8994:
		/* Single ended line outputs should have VMID on. */
		if (!wm8994->pdata->lineout1_diff ||
		    !wm8994->pdata->lineout2_diff)
			codec->dapm.idle_bias_off = 0;

		switch (wm8994->revision) {
		case 2:
		case 3:
			wm8994->hubs.dcs_codes_l = -5;
			wm8994->hubs.dcs_codes_r = -5;
			wm8994->hubs.hp_startup_mode = 1;
			wm8994->hubs.dcs_readback_mode = 1;
			wm8994->hubs.series_startup = 1;
			break;
		default:
			wm8994->hubs.dcs_readback_mode = 2;
			break;
		}
		break;

	case WM8958:
		wm8994->hubs.dcs_readback_mode = 1;
		wm8994->hubs.hp_startup_mode = 1;
		break;

	case WM1811:
		wm8994->hubs.dcs_readback_mode = 2;
		wm8994->hubs.no_series_update = 1;
		wm8994->hubs.hp_startup_mode = 1;
		wm8994->hubs.no_cache_class_w = true;

		switch (wm8994->revision) {
		case 0:
		case 1:
		case 2:
		case 3:
			wm8994->hubs.dcs_codes_l = -9;
			wm8994->hubs.dcs_codes_r = -7;
			break;
		default:
			break;
		}

		snd_soc_update_bits(codec, WM8994_ANALOGUE_HP_1,
				    WM1811_HPOUT1_ATTN, WM1811_HPOUT1_ATTN);
		break;

	default:
		break;
	}

	wm8994_request_irq(wm8994->wm8994, WM8994_IRQ_FIFOS_ERR,
			   wm8994_fifo_error, "FIFO error", codec);
	wm8994_request_irq(wm8994->wm8994, WM8994_IRQ_TEMP_WARN,
			   wm8994_temp_warn, "Thermal warning", codec);
	wm8994_request_irq(wm8994->wm8994, WM8994_IRQ_TEMP_SHUT,
			   wm8994_temp_shut, "Thermal shutdown", codec);

	ret = wm8994_request_irq(wm8994->wm8994, WM8994_IRQ_DCS_DONE,
				 wm_hubs_dcs_done, "DC servo done",
				 &wm8994->hubs);
	if (ret == 0)
		wm8994->hubs.dcs_done_irq = true;

	switch (control->type) {
	case WM8994:
		if (wm8994->micdet_irq) {
			ret = request_threaded_irq(wm8994->micdet_irq, NULL,
						   wm8994_mic_irq,
						   IRQF_TRIGGER_RISING,
						   "Mic1 detect",
						   wm8994);
			if (ret != 0)
				dev_warn(codec->dev,
					 "Failed to request Mic1 detect IRQ: %d\n",
					 ret);
		}

		ret = wm8994_request_irq(wm8994->wm8994,
					 WM8994_IRQ_MIC1_SHRT,
					 wm8994_mic_irq, "Mic 1 short",
					 wm8994);
		if (ret != 0)
			dev_warn(codec->dev,
				 "Failed to request Mic1 short IRQ: %d\n",
				 ret);

		ret = wm8994_request_irq(wm8994->wm8994,
					 WM8994_IRQ_MIC2_DET,
					 wm8994_mic_irq, "Mic 2 detect",
					 wm8994);
		if (ret != 0)
			dev_warn(codec->dev,
				 "Failed to request Mic2 detect IRQ: %d\n",
				 ret);

		ret = wm8994_request_irq(wm8994->wm8994,
					 WM8994_IRQ_MIC2_SHRT,
					 wm8994_mic_irq, "Mic 2 short",
					 wm8994);
		if (ret != 0)
			dev_warn(codec->dev,
				 "Failed to request Mic2 short IRQ: %d\n",
				 ret);
		break;

	case WM8958:
	case WM1811:
		if (wm8994->micdet_irq) {
			ret = request_threaded_irq(wm8994->micdet_irq, NULL,
						   wm8958_mic_irq,
						   IRQF_TRIGGER_RISING,
						   "Mic detect",
						   wm8994);
			if (ret != 0)
				dev_warn(codec->dev,
					 "Failed to request Mic detect IRQ: %d\n",
					 ret);
		}
	}

	switch (control->type) {
	case WM1811:
		if (wm8994->revision > 1) {
			ret = wm8994_request_irq(wm8994->wm8994,
						 WM8994_IRQ_GPIO(6),
						 wm1811_jackdet_irq, "JACKDET",
						 wm8994);
			if (ret == 0)
				wm8994->jackdet = true;
		}
		break;
	default:
		break;
	}

	wm8994->fll_locked_irq = true;
	for (i = 0; i < ARRAY_SIZE(wm8994->fll_locked); i++) {
		ret = wm8994_request_irq(wm8994->wm8994,
					 WM8994_IRQ_FLL1_LOCK + i,
					 wm8994_fll_locked_irq, "FLL lock",
					 &wm8994->fll_locked[i]);
		if (ret != 0)
			wm8994->fll_locked_irq = false;
	}

	/* Make sure we can read from the GPIOs if they're inputs */
	pm_runtime_get_sync(codec->dev);

	/* Remember if AIFnLRCLK is configured as a GPIO.  This should be
	 * configured on init - if a system wants to do this dynamically
	 * at runtime we can deal with that then.
	 */
	ret = regmap_read(control->regmap, WM8994_GPIO_1, &reg);
	if (ret < 0) {
		dev_err(codec->dev, "Failed to read GPIO1 state: %d\n", ret);
		goto err_irq;
	}
	if ((reg & WM8994_GPN_FN_MASK) != WM8994_GP_FN_PIN_SPECIFIC) {
		wm8994->lrclk_shared[0] = 1;
		wm8994_dai[0].symmetric_rates = 1;
	} else {
		wm8994->lrclk_shared[0] = 0;
	}

	ret = regmap_read(control->regmap, WM8994_GPIO_6, &reg);
	if (ret < 0) {
		dev_err(codec->dev, "Failed to read GPIO6 state: %d\n", ret);
		goto err_irq;
	}
	if ((reg & WM8994_GPN_FN_MASK) != WM8994_GP_FN_PIN_SPECIFIC) {
		wm8994->lrclk_shared[1] = 1;
		wm8994_dai[1].symmetric_rates = 1;
	} else {
		wm8994->lrclk_shared[1] = 0;
	}

	pm_runtime_put(codec->dev);

	/* Latch volume updates (right only; we always do left then right). */
	snd_soc_update_bits(codec, WM8994_AIF1_DAC1_LEFT_VOLUME,
			    WM8994_AIF1DAC1_VU, WM8994_AIF1DAC1_VU);
	snd_soc_update_bits(codec, WM8994_AIF1_DAC1_RIGHT_VOLUME,
			    WM8994_AIF1DAC1_VU, WM8994_AIF1DAC1_VU);
	snd_soc_update_bits(codec, WM8994_AIF1_DAC2_LEFT_VOLUME,
			    WM8994_AIF1DAC2_VU, WM8994_AIF1DAC2_VU);
	snd_soc_update_bits(codec, WM8994_AIF1_DAC2_RIGHT_VOLUME,
			    WM8994_AIF1DAC2_VU, WM8994_AIF1DAC2_VU);
	snd_soc_update_bits(codec, WM8994_AIF2_DAC_LEFT_VOLUME,
			    WM8994_AIF2DAC_VU, WM8994_AIF2DAC_VU);
	snd_soc_update_bits(codec, WM8994_AIF2_DAC_RIGHT_VOLUME,
			    WM8994_AIF2DAC_VU, WM8994_AIF2DAC_VU);
	snd_soc_update_bits(codec, WM8994_AIF1_ADC1_LEFT_VOLUME,
			    WM8994_AIF1ADC1_VU, WM8994_AIF1ADC1_VU);
	snd_soc_update_bits(codec, WM8994_AIF1_ADC1_RIGHT_VOLUME,
			    WM8994_AIF1ADC1_VU, WM8994_AIF1ADC1_VU);
	snd_soc_update_bits(codec, WM8994_AIF1_ADC2_LEFT_VOLUME,
			    WM8994_AIF1ADC2_VU, WM8994_AIF1ADC2_VU);
	snd_soc_update_bits(codec, WM8994_AIF1_ADC2_RIGHT_VOLUME,
			    WM8994_AIF1ADC2_VU, WM8994_AIF1ADC2_VU);
	snd_soc_update_bits(codec, WM8994_AIF2_ADC_LEFT_VOLUME,
			    WM8994_AIF2ADC_VU, WM8994_AIF1ADC2_VU);
	snd_soc_update_bits(codec, WM8994_AIF2_ADC_RIGHT_VOLUME,
			    WM8994_AIF2ADC_VU, WM8994_AIF1ADC2_VU);
	snd_soc_update_bits(codec, WM8994_DAC1_LEFT_VOLUME,
			    WM8994_DAC1_VU, WM8994_DAC1_VU);
	snd_soc_update_bits(codec, WM8994_DAC1_RIGHT_VOLUME,
			    WM8994_DAC1_VU, WM8994_DAC1_VU);
	snd_soc_update_bits(codec, WM8994_DAC2_LEFT_VOLUME,
			    WM8994_DAC2_VU, WM8994_DAC2_VU);
	snd_soc_update_bits(codec, WM8994_DAC2_RIGHT_VOLUME,
			    WM8994_DAC2_VU, WM8994_DAC2_VU);

	/* Set the low bit of the 3D stereo depth so TLV matches */
	snd_soc_update_bits(codec, WM8994_AIF1_DAC1_FILTERS_2,
			    1 << WM8994_AIF1DAC1_3D_GAIN_SHIFT,
			    1 << WM8994_AIF1DAC1_3D_GAIN_SHIFT);
	snd_soc_update_bits(codec, WM8994_AIF1_DAC2_FILTERS_2,
			    1 << WM8994_AIF1DAC2_3D_GAIN_SHIFT,
			    1 << WM8994_AIF1DAC2_3D_GAIN_SHIFT);
	snd_soc_update_bits(codec, WM8994_AIF2_DAC_FILTERS_2,
			    1 << WM8994_AIF2DAC_3D_GAIN_SHIFT,
			    1 << WM8994_AIF2DAC_3D_GAIN_SHIFT);

	/* Unconditionally enable AIF1 ADC TDM mode on chips which can
	 * use this; it only affects behaviour on idle TDM clock
	 * cycles. */
	switch (control->type) {
	case WM8994:
	case WM8958:
		snd_soc_update_bits(codec, WM8994_AIF1_CONTROL_1,
				    WM8994_AIF1ADC_TDM, WM8994_AIF1ADC_TDM);
		break;
	default:
		break;
	}

	/* Put MICBIAS into bypass mode by default on newer devices */
	switch (control->type) {
	case WM8958:
	case WM1811:
		snd_soc_update_bits(codec, WM8958_MICBIAS1,
				    WM8958_MICB1_MODE, WM8958_MICB1_MODE);
		snd_soc_update_bits(codec, WM8958_MICBIAS2,
				    WM8958_MICB2_MODE, WM8958_MICB2_MODE);
		break;
	default:
		break;
	}

	wm8994_update_class_w(codec);

	wm8994_handle_pdata(wm8994);

	wm_hubs_add_analogue_controls(codec);
	snd_soc_add_codec_controls(codec, wm8994_snd_controls,
			     ARRAY_SIZE(wm8994_snd_controls));
	snd_soc_dapm_new_controls(dapm, wm8994_dapm_widgets,
				  ARRAY_SIZE(wm8994_dapm_widgets));

	switch (control->type) {
	case WM8994:
		snd_soc_dapm_new_controls(dapm, wm8994_specific_dapm_widgets,
					  ARRAY_SIZE(wm8994_specific_dapm_widgets));
		if (wm8994->revision < 4) {
			snd_soc_dapm_new_controls(dapm, wm8994_lateclk_revd_widgets,
						  ARRAY_SIZE(wm8994_lateclk_revd_widgets));
			snd_soc_dapm_new_controls(dapm, wm8994_adc_revd_widgets,
						  ARRAY_SIZE(wm8994_adc_revd_widgets));
			snd_soc_dapm_new_controls(dapm, wm8994_dac_revd_widgets,
						  ARRAY_SIZE(wm8994_dac_revd_widgets));
		} else {
			snd_soc_dapm_new_controls(dapm, wm8994_lateclk_widgets,
						  ARRAY_SIZE(wm8994_lateclk_widgets));
			snd_soc_dapm_new_controls(dapm, wm8994_adc_widgets,
						  ARRAY_SIZE(wm8994_adc_widgets));
			snd_soc_dapm_new_controls(dapm, wm8994_dac_widgets,
						  ARRAY_SIZE(wm8994_dac_widgets));
		}
		break;
	case WM8958:
		snd_soc_add_codec_controls(codec, wm8958_snd_controls,
				     ARRAY_SIZE(wm8958_snd_controls));
		snd_soc_dapm_new_controls(dapm, wm8958_dapm_widgets,
					  ARRAY_SIZE(wm8958_dapm_widgets));
		if (wm8994->revision < 1) {
			snd_soc_dapm_new_controls(dapm, wm8994_lateclk_revd_widgets,
						  ARRAY_SIZE(wm8994_lateclk_revd_widgets));
			snd_soc_dapm_new_controls(dapm, wm8994_adc_revd_widgets,
						  ARRAY_SIZE(wm8994_adc_revd_widgets));
			snd_soc_dapm_new_controls(dapm, wm8994_dac_revd_widgets,
						  ARRAY_SIZE(wm8994_dac_revd_widgets));
		} else {
			snd_soc_dapm_new_controls(dapm, wm8994_lateclk_widgets,
						  ARRAY_SIZE(wm8994_lateclk_widgets));
			snd_soc_dapm_new_controls(dapm, wm8994_adc_widgets,
						  ARRAY_SIZE(wm8994_adc_widgets));
			snd_soc_dapm_new_controls(dapm, wm8994_dac_widgets,
						  ARRAY_SIZE(wm8994_dac_widgets));
		}
		break;

	case WM1811:
		snd_soc_add_codec_controls(codec, wm8958_snd_controls,
				     ARRAY_SIZE(wm8958_snd_controls));
		snd_soc_dapm_new_controls(dapm, wm8958_dapm_widgets,
					  ARRAY_SIZE(wm8958_dapm_widgets));
		snd_soc_dapm_new_controls(dapm, wm8994_lateclk_widgets,
					  ARRAY_SIZE(wm8994_lateclk_widgets));
		snd_soc_dapm_new_controls(dapm, wm8994_adc_widgets,
					  ARRAY_SIZE(wm8994_adc_widgets));
		snd_soc_dapm_new_controls(dapm, wm8994_dac_widgets,
					  ARRAY_SIZE(wm8994_dac_widgets));
		break;
	}
		

	wm_hubs_add_analogue_routes(codec, 0, 0);
	snd_soc_dapm_add_routes(dapm, intercon, ARRAY_SIZE(intercon));

	switch (control->type) {
	case WM8994:
		snd_soc_dapm_add_routes(dapm, wm8994_intercon,
					ARRAY_SIZE(wm8994_intercon));

		if (wm8994->revision < 4) {
			snd_soc_dapm_add_routes(dapm, wm8994_revd_intercon,
						ARRAY_SIZE(wm8994_revd_intercon));
			snd_soc_dapm_add_routes(dapm, wm8994_lateclk_revd_intercon,
						ARRAY_SIZE(wm8994_lateclk_revd_intercon));
		} else {
			snd_soc_dapm_add_routes(dapm, wm8994_lateclk_intercon,
						ARRAY_SIZE(wm8994_lateclk_intercon));
		}
		break;
	case WM8958:
		if (wm8994->revision < 1) {
			snd_soc_dapm_add_routes(dapm, wm8994_revd_intercon,
						ARRAY_SIZE(wm8994_revd_intercon));
			snd_soc_dapm_add_routes(dapm, wm8994_lateclk_revd_intercon,
						ARRAY_SIZE(wm8994_lateclk_revd_intercon));
		} else {
			snd_soc_dapm_add_routes(dapm, wm8994_lateclk_intercon,
						ARRAY_SIZE(wm8994_lateclk_intercon));
			snd_soc_dapm_add_routes(dapm, wm8958_intercon,
						ARRAY_SIZE(wm8958_intercon));
		}

		wm8958_dsp2_init(codec);
		break;
	case WM1811:
		snd_soc_dapm_add_routes(dapm, wm8994_lateclk_intercon,
					ARRAY_SIZE(wm8994_lateclk_intercon));
		snd_soc_dapm_add_routes(dapm, wm8958_intercon,
					ARRAY_SIZE(wm8958_intercon));
		break;
	}

	return 0;

err_irq:
	if (wm8994->jackdet)
		wm8994_free_irq(wm8994->wm8994, WM8994_IRQ_GPIO(6), wm8994);
	wm8994_free_irq(wm8994->wm8994, WM8994_IRQ_MIC2_SHRT, wm8994);
	wm8994_free_irq(wm8994->wm8994, WM8994_IRQ_MIC2_DET, wm8994);
	wm8994_free_irq(wm8994->wm8994, WM8994_IRQ_MIC1_SHRT, wm8994);
	if (wm8994->micdet_irq)
		free_irq(wm8994->micdet_irq, wm8994);
	for (i = 0; i < ARRAY_SIZE(wm8994->fll_locked); i++)
		wm8994_free_irq(wm8994->wm8994, WM8994_IRQ_FLL1_LOCK + i,
				&wm8994->fll_locked[i]);
	wm8994_free_irq(wm8994->wm8994, WM8994_IRQ_DCS_DONE,
			&wm8994->hubs);
	wm8994_free_irq(wm8994->wm8994, WM8994_IRQ_FIFOS_ERR, codec);
	wm8994_free_irq(wm8994->wm8994, WM8994_IRQ_TEMP_SHUT, codec);
	wm8994_free_irq(wm8994->wm8994, WM8994_IRQ_TEMP_WARN, codec);

	return ret;
}

static int  wm8994_codec_remove(struct snd_soc_codec *codec)
{
	struct wm8994_priv *wm8994 = snd_soc_codec_get_drvdata(codec);
	struct wm8994 *control = wm8994->wm8994;
	int i;

	wm8994_set_bias_level(codec, SND_SOC_BIAS_OFF);

	pm_runtime_disable(codec->dev);

	for (i = 0; i < ARRAY_SIZE(wm8994->fll_locked); i++)
		wm8994_free_irq(wm8994->wm8994, WM8994_IRQ_FLL1_LOCK + i,
				&wm8994->fll_locked[i]);

	wm8994_free_irq(wm8994->wm8994, WM8994_IRQ_DCS_DONE,
			&wm8994->hubs);
	wm8994_free_irq(wm8994->wm8994, WM8994_IRQ_FIFOS_ERR, codec);
	wm8994_free_irq(wm8994->wm8994, WM8994_IRQ_TEMP_SHUT, codec);
	wm8994_free_irq(wm8994->wm8994, WM8994_IRQ_TEMP_WARN, codec);

	if (wm8994->jackdet)
		wm8994_free_irq(wm8994->wm8994, WM8994_IRQ_GPIO(6), wm8994);

	switch (control->type) {
	case WM8994:
		if (wm8994->micdet_irq)
			free_irq(wm8994->micdet_irq, wm8994);
		wm8994_free_irq(wm8994->wm8994, WM8994_IRQ_MIC2_DET,
				wm8994);
		wm8994_free_irq(wm8994->wm8994, WM8994_IRQ_MIC1_SHRT,
				wm8994);
		wm8994_free_irq(wm8994->wm8994, WM8994_IRQ_MIC1_DET,
				wm8994);
		break;

	case WM1811:
	case WM8958:
		if (wm8994->micdet_irq)
			free_irq(wm8994->micdet_irq, wm8994);
		break;
	}
	if (wm8994->mbc)
		release_firmware(wm8994->mbc);
	if (wm8994->mbc_vss)
		release_firmware(wm8994->mbc_vss);
	if (wm8994->enh_eq)
		release_firmware(wm8994->enh_eq);
	kfree(wm8994->retune_mobile_texts);

	return 0;
}

static struct snd_soc_codec_driver soc_codec_dev_wm8994 = {
	.probe =	wm8994_codec_probe,
	.remove =	wm8994_codec_remove,
	.suspend =	wm8994_codec_suspend,
	.resume =	wm8994_codec_resume,
	.set_bias_level = wm8994_set_bias_level,
};

static int __devinit wm8994_probe(struct platform_device *pdev)
{
	struct wm8994_priv *wm8994;

	wm8994 = devm_kzalloc(&pdev->dev, sizeof(struct wm8994_priv),
			      GFP_KERNEL);
	if (wm8994 == NULL)
		return -ENOMEM;
	platform_set_drvdata(pdev, wm8994);

	wm8994->wm8994 = dev_get_drvdata(pdev->dev.parent);
	wm8994->pdata = dev_get_platdata(pdev->dev.parent);

	return snd_soc_register_codec(&pdev->dev, &soc_codec_dev_wm8994,
			wm8994_dai, ARRAY_SIZE(wm8994_dai));
}

static int __devexit wm8994_remove(struct platform_device *pdev)
{
	snd_soc_unregister_codec(&pdev->dev);
	return 0;
}

#ifdef CONFIG_PM_SLEEP
static int wm8994_suspend(struct device *dev)
{
	struct wm8994_priv *wm8994 = dev_get_drvdata(dev);

	/* Drop down to power saving mode when system is suspended */
	if (wm8994->jackdet && !wm8994->active_refcount)
		regmap_update_bits(wm8994->wm8994->regmap, WM8994_ANTIPOP_2,
				   WM1811_JACKDET_MODE_MASK,
				   wm8994->jackdet_mode);

	return 0;
}

static int wm8994_resume(struct device *dev)
{
	struct wm8994_priv *wm8994 = dev_get_drvdata(dev);

	if (wm8994->jackdet && wm8994->jack_cb)
		regmap_update_bits(wm8994->wm8994->regmap, WM8994_ANTIPOP_2,
				   WM1811_JACKDET_MODE_MASK,
				   WM1811_JACKDET_MODE_AUDIO);

	return 0;
}
#endif

static const struct dev_pm_ops wm8994_pm_ops = {
	SET_SYSTEM_SLEEP_PM_OPS(wm8994_suspend, wm8994_resume)
};

static struct platform_driver wm8994_codec_driver = {
	.driver = {
		.name = "wm8994-codec",
		.owner = THIS_MODULE,
		.pm = &wm8994_pm_ops,
	},
	.probe = wm8994_probe,
	.remove = __devexit_p(wm8994_remove),
};

module_platform_driver(wm8994_codec_driver);

MODULE_DESCRIPTION("ASoC WM8994 driver");
MODULE_AUTHOR("Mark Brown <broonie@opensource.wolfsonmicro.com>");
MODULE_LICENSE("GPL");
MODULE_ALIAS("platform:wm8994-codec");<|MERGE_RESOLUTION|>--- conflicted
+++ resolved
@@ -776,19 +776,6 @@
 		wm8994->vmid_refcount);
 
 	if (wm8994->vmid_refcount == 1) {
-<<<<<<< HEAD
-		/* Startup bias, VMID ramp & buffer */
-		snd_soc_update_bits(codec, WM8994_ANTIPOP_2,
-				    WM8994_STARTUP_BIAS_ENA |
-				    WM8994_VMID_BUF_ENA |
-				    WM8994_VMID_RAMP_MASK,
-				    WM8994_STARTUP_BIAS_ENA |
-				    WM8994_VMID_BUF_ENA |
-				    (0x3 << WM8994_VMID_RAMP_SHIFT));
-
-		/* Remove discharge for line out */
-=======
->>>>>>> e9676695
 		snd_soc_update_bits(codec, WM8994_ANTIPOP_1,
 				    WM8994_LINEOUT1_DISCH |
 				    WM8994_LINEOUT2_DISCH, 0);
@@ -2890,11 +2877,6 @@
 		codec->cache_only = 0;
 	}
 
-<<<<<<< HEAD
-	wm8994_set_bias_level(codec, SND_SOC_BIAS_STANDBY);
-
-=======
->>>>>>> e9676695
 	for (i = 0; i < ARRAY_SIZE(wm8994->fll); i++) {
 		if (!wm8994->fll_suspend[i].out)
 			continue;
