/*
 * Copyright 2012-15 Advanced Micro Devices, Inc.
 *
 * Permission is hereby granted, free of charge, to any person obtaining a
 * copy of this software and associated documentation files (the "Software"),
 * to deal in the Software without restriction, including without limitation
 * the rights to use, copy, modify, merge, publish, distribute, sublicense,
 * and/or sell copies of the Software, and to permit persons to whom the
 * Software is furnished to do so, subject to the following conditions:
 *
 * The above copyright notice and this permission notice shall be included in
 * all copies or substantial portions of the Software.
 *
 * THE SOFTWARE IS PROVIDED "AS IS", WITHOUT WARRANTY OF ANY KIND, EXPRESS OR
 * IMPLIED, INCLUDING BUT NOT LIMITED TO THE WARRANTIES OF MERCHANTABILITY,
 * FITNESS FOR A PARTICULAR PURPOSE AND NONINFRINGEMENT.  IN NO EVENT SHALL
 * THE COPYRIGHT HOLDER(S) OR AUTHOR(S) BE LIABLE FOR ANY CLAIM, DAMAGES OR
 * OTHER LIABILITY, WHETHER IN AN ACTION OF CONTRACT, TORT OR OTHERWISE,
 * ARISING FROM, OUT OF OR IN CONNECTION WITH THE SOFTWARE OR THE USE OR
 * OTHER DEALINGS IN THE SOFTWARE.
 *
 * Authors: AMD
 *
 */

#include "dm_services.h"
#include "atom.h"
#include "dm_helpers.h"
#include "dc.h"
#include "grph_object_id.h"
#include "gpio_service_interface.h"
#include "core_status.h"
#include "dc_link_dp.h"
#include "dc_link_ddc.h"
#include "link_hwss.h"

#include "link_encoder.h"
#include "hw_sequencer.h"
#include "resource.h"
#include "abm.h"
#include "fixed31_32.h"
#include "dpcd_defs.h"
#include "dmcu.h"

#include "dce/dce_11_0_d.h"
#include "dce/dce_11_0_enum.h"
#include "dce/dce_11_0_sh_mask.h"

#define LINK_INFO(...) \
	dm_logger_write(dc_ctx->logger, LOG_HW_HOTPLUG, \
		__VA_ARGS__)

/*******************************************************************************
 * Private structures
 ******************************************************************************/

enum {
	LINK_RATE_REF_FREQ_IN_MHZ = 27,
	PEAK_FACTOR_X1000 = 1006
};

/*******************************************************************************
 * Private functions
 ******************************************************************************/
static void destruct(struct dc_link *link)
{
	int i;

	if (link->ddc)
		dal_ddc_service_destroy(&link->ddc);

	if(link->link_enc)
		link->link_enc->funcs->destroy(&link->link_enc);

	if (link->local_sink)
		dc_sink_release(link->local_sink);

	for (i = 0; i < link->sink_count; ++i)
		dc_sink_release(link->remote_sinks[i]);
}

struct gpio *get_hpd_gpio(struct dc_bios *dcb,
		struct graphics_object_id link_id,
		struct gpio_service *gpio_service)
{
	enum bp_result bp_result;
	struct graphics_object_hpd_info hpd_info;
	struct gpio_pin_info pin_info;

	if (dcb->funcs->get_hpd_info(dcb, link_id, &hpd_info) != BP_RESULT_OK)
		return NULL;

	bp_result = dcb->funcs->get_gpio_pin_info(dcb,
		hpd_info.hpd_int_gpio_uid, &pin_info);

	if (bp_result != BP_RESULT_OK) {
		ASSERT(bp_result == BP_RESULT_NORECORD);
		return NULL;
	}

	return dal_gpio_service_create_irq(
		gpio_service,
		pin_info.offset,
		pin_info.mask);
}

/*
 *  Function: program_hpd_filter
 *
 *  @brief
 *     Programs HPD filter on associated HPD line
 *
 *  @param [in] delay_on_connect_in_ms: Connect filter timeout
 *  @param [in] delay_on_disconnect_in_ms: Disconnect filter timeout
 *
 *  @return
 *     true on success, false otherwise
 */
static bool program_hpd_filter(
	const struct dc_link *link)
{
	bool result = false;

	struct gpio *hpd;

	int delay_on_connect_in_ms = 0;
	int delay_on_disconnect_in_ms = 0;

	/* Verify feature is supported */
	switch (link->connector_signal) {
	case SIGNAL_TYPE_DVI_SINGLE_LINK:
	case SIGNAL_TYPE_DVI_DUAL_LINK:
	case SIGNAL_TYPE_HDMI_TYPE_A:
		/* Program hpd filter */
		delay_on_connect_in_ms = 500;
		delay_on_disconnect_in_ms = 100;
		break;
	case SIGNAL_TYPE_DISPLAY_PORT:
	case SIGNAL_TYPE_DISPLAY_PORT_MST:
		/* Program hpd filter to allow DP signal to settle */
		/* 500:	not able to detect MST <-> SST switch as HPD is low for
		 * 	only 100ms on DELL U2413
		 * 0:	some passive dongle still show aux mode instead of i2c
		 * 20-50:not enough to hide bouncing HPD with passive dongle.
		 * 	also see intermittent i2c read issues.
		 */
		delay_on_connect_in_ms = 80;
		delay_on_disconnect_in_ms = 0;
		break;
	case SIGNAL_TYPE_LVDS:
	case SIGNAL_TYPE_EDP:
	default:
		/* Don't program hpd filter */
		return false;
	}

	/* Obtain HPD handle */
	hpd = get_hpd_gpio(link->ctx->dc_bios, link->link_id, link->ctx->gpio_service);

	if (!hpd)
		return result;

	/* Setup HPD filtering */
	if (dal_gpio_open(hpd, GPIO_MODE_INTERRUPT) == GPIO_RESULT_OK) {
		struct gpio_hpd_config config;

		config.delay_on_connect = delay_on_connect_in_ms;
		config.delay_on_disconnect = delay_on_disconnect_in_ms;

		dal_irq_setup_hpd_filter(hpd, &config);

		dal_gpio_close(hpd);

		result = true;
	} else {
		ASSERT_CRITICAL(false);
	}

	/* Release HPD handle */
	dal_gpio_destroy_irq(&hpd);

	return result;
}

static bool detect_sink(struct dc_link *link, enum dc_connection_type *type)
{
	uint32_t is_hpd_high = 0;
	struct gpio *hpd_pin;

	/* todo: may need to lock gpio access */
	hpd_pin = get_hpd_gpio(link->ctx->dc_bios, link->link_id, link->ctx->gpio_service);
	if (hpd_pin == NULL)
		goto hpd_gpio_failure;

	dal_gpio_open(hpd_pin, GPIO_MODE_INTERRUPT);
	dal_gpio_get_value(hpd_pin, &is_hpd_high);
	dal_gpio_close(hpd_pin);
	dal_gpio_destroy_irq(&hpd_pin);

	if (is_hpd_high) {
		*type = dc_connection_single;
		/* TODO: need to do the actual detection */
	} else {
		*type = dc_connection_none;
	}

	return true;

hpd_gpio_failure:
	return false;
}

static enum ddc_transaction_type get_ddc_transaction_type(
		enum signal_type sink_signal)
{
	enum ddc_transaction_type transaction_type = DDC_TRANSACTION_TYPE_NONE;

	switch (sink_signal) {
	case SIGNAL_TYPE_DVI_SINGLE_LINK:
	case SIGNAL_TYPE_DVI_DUAL_LINK:
	case SIGNAL_TYPE_HDMI_TYPE_A:
	case SIGNAL_TYPE_LVDS:
	case SIGNAL_TYPE_RGB:
		transaction_type = DDC_TRANSACTION_TYPE_I2C;
		break;

	case SIGNAL_TYPE_DISPLAY_PORT:
	case SIGNAL_TYPE_EDP:
		transaction_type = DDC_TRANSACTION_TYPE_I2C_OVER_AUX;
		break;

	case SIGNAL_TYPE_DISPLAY_PORT_MST:
		/* MST does not use I2COverAux, but there is the
		 * SPECIAL use case for "immediate dwnstrm device
		 * access" (EPR#370830). */
		transaction_type = DDC_TRANSACTION_TYPE_I2C_OVER_AUX;
		break;

	default:
		break;
	}

	return transaction_type;
}

static enum signal_type get_basic_signal_type(
	struct graphics_object_id encoder,
	struct graphics_object_id downstream)
{
	if (downstream.type == OBJECT_TYPE_CONNECTOR) {
		switch (downstream.id) {
		case CONNECTOR_ID_SINGLE_LINK_DVII:
			switch (encoder.id) {
			case ENCODER_ID_INTERNAL_DAC1:
			case ENCODER_ID_INTERNAL_KLDSCP_DAC1:
			case ENCODER_ID_INTERNAL_DAC2:
			case ENCODER_ID_INTERNAL_KLDSCP_DAC2:
				return SIGNAL_TYPE_RGB;
			default:
				return SIGNAL_TYPE_DVI_SINGLE_LINK;
			}
		break;
		case CONNECTOR_ID_DUAL_LINK_DVII:
		{
			switch (encoder.id) {
			case ENCODER_ID_INTERNAL_DAC1:
			case ENCODER_ID_INTERNAL_KLDSCP_DAC1:
			case ENCODER_ID_INTERNAL_DAC2:
			case ENCODER_ID_INTERNAL_KLDSCP_DAC2:
				return SIGNAL_TYPE_RGB;
			default:
				return SIGNAL_TYPE_DVI_DUAL_LINK;
			}
		}
		break;
		case CONNECTOR_ID_SINGLE_LINK_DVID:
			return SIGNAL_TYPE_DVI_SINGLE_LINK;
		case CONNECTOR_ID_DUAL_LINK_DVID:
			return SIGNAL_TYPE_DVI_DUAL_LINK;
		case CONNECTOR_ID_VGA:
			return SIGNAL_TYPE_RGB;
		case CONNECTOR_ID_HDMI_TYPE_A:
			return SIGNAL_TYPE_HDMI_TYPE_A;
		case CONNECTOR_ID_LVDS:
			return SIGNAL_TYPE_LVDS;
		case CONNECTOR_ID_DISPLAY_PORT:
			return SIGNAL_TYPE_DISPLAY_PORT;
		case CONNECTOR_ID_EDP:
			return SIGNAL_TYPE_EDP;
		default:
			return SIGNAL_TYPE_NONE;
		}
	} else if (downstream.type == OBJECT_TYPE_ENCODER) {
		switch (downstream.id) {
		case ENCODER_ID_EXTERNAL_NUTMEG:
		case ENCODER_ID_EXTERNAL_TRAVIS:
			return SIGNAL_TYPE_DISPLAY_PORT;
		default:
			return SIGNAL_TYPE_NONE;
		}
	}

	return SIGNAL_TYPE_NONE;
}

/*
 * @brief
 * Check whether there is a dongle on DP connector
 */
static bool is_dp_sink_present(struct dc_link *link)
{
	enum gpio_result gpio_result;
	uint32_t clock_pin = 0;

	struct ddc *ddc;

	enum connector_id connector_id =
		dal_graphics_object_id_get_connector_id(link->link_id);

	bool present =
		((connector_id == CONNECTOR_ID_DISPLAY_PORT) ||
		(connector_id == CONNECTOR_ID_EDP));

	ddc = dal_ddc_service_get_ddc_pin(link->ddc);

	if (!ddc) {
		BREAK_TO_DEBUGGER();
		return present;
	}

	/* Open GPIO and set it to I2C mode */
	/* Note: this GpioMode_Input will be converted
	 * to GpioConfigType_I2cAuxDualMode in GPIO component,
	 * which indicates we need additional delay */

	if (GPIO_RESULT_OK != dal_ddc_open(
		ddc, GPIO_MODE_INPUT, GPIO_DDC_CONFIG_TYPE_MODE_I2C)) {
		dal_gpio_destroy_ddc(&ddc);

		return present;
	}

	/* Read GPIO: DP sink is present if both clock and data pins are zero */
	/* [anaumov] in DAL2, there was no check for GPIO failure */

	gpio_result = dal_gpio_get_value(ddc->pin_clock, &clock_pin);
	ASSERT(gpio_result == GPIO_RESULT_OK);

	present = (gpio_result == GPIO_RESULT_OK) && !clock_pin;

	dal_ddc_close(ddc);

	return present;
}

/*
 * @brief
 * Detect output sink type
 */
static enum signal_type link_detect_sink(
	struct dc_link *link,
	enum dc_detect_reason reason)
{
	enum signal_type result = get_basic_signal_type(
		link->link_enc->id, link->link_id);

	/* Internal digital encoder will detect only dongles
	 * that require digital signal */

	/* Detection mechanism is different
	 * for different native connectors.
	 * LVDS connector supports only LVDS signal;
	 * PCIE is a bus slot, the actual connector needs to be detected first;
	 * eDP connector supports only eDP signal;
	 * HDMI should check straps for audio */

	/* PCIE detects the actual connector on add-on board */

	if (link->link_id.id == CONNECTOR_ID_PCIE) {
		/* ZAZTODO implement PCIE add-on card detection */
	}

	switch (link->link_id.id) {
	case CONNECTOR_ID_HDMI_TYPE_A: {
		/* check audio support:
		 * if native HDMI is not supported, switch to DVI */
		struct audio_support *aud_support = &link->dc->res_pool->audio_support;

		if (!aud_support->hdmi_audio_native)
			if (link->link_id.id == CONNECTOR_ID_HDMI_TYPE_A)
				result = SIGNAL_TYPE_DVI_SINGLE_LINK;
	}
	break;
	case CONNECTOR_ID_DISPLAY_PORT: {
		/* DP HPD short pulse. Passive DP dongle will not
		 * have short pulse
		 */
		if (reason != DETECT_REASON_HPDRX) {
			/* Check whether DP signal detected: if not -
			 * we assume signal is DVI; it could be corrected
			 * to HDMI after dongle detection
			 */
			if (!is_dp_sink_present(link))
				result = SIGNAL_TYPE_DVI_SINGLE_LINK;
		}
	}
	break;
	default:
	break;
	}

	return result;
}

static enum signal_type decide_signal_from_strap_and_dongle_type(
		enum display_dongle_type dongle_type,
		struct audio_support *audio_support)
{
	enum signal_type signal = SIGNAL_TYPE_NONE;

	switch (dongle_type) {
	case DISPLAY_DONGLE_DP_HDMI_DONGLE:
		if (audio_support->hdmi_audio_on_dongle)
			signal =  SIGNAL_TYPE_HDMI_TYPE_A;
		else
			signal = SIGNAL_TYPE_DVI_SINGLE_LINK;
		break;
	case DISPLAY_DONGLE_DP_DVI_DONGLE:
		signal = SIGNAL_TYPE_DVI_SINGLE_LINK;
		break;
	case DISPLAY_DONGLE_DP_HDMI_MISMATCHED_DONGLE:
		if (audio_support->hdmi_audio_native)
			signal =  SIGNAL_TYPE_HDMI_TYPE_A;
		else
			signal = SIGNAL_TYPE_DVI_SINGLE_LINK;
		break;
	default:
		signal = SIGNAL_TYPE_NONE;
		break;
	}

	return signal;
}

static enum signal_type dp_passive_dongle_detection(
		struct ddc_service *ddc,
		struct display_sink_capability *sink_cap,
		struct audio_support *audio_support)
{
	dal_ddc_service_i2c_query_dp_dual_mode_adaptor(
						ddc, sink_cap);
	return decide_signal_from_strap_and_dongle_type(
			sink_cap->dongle_type,
			audio_support);
}

static void link_disconnect_sink(struct dc_link *link)
{
	if (link->local_sink) {
		dc_sink_release(link->local_sink);
		link->local_sink = NULL;
	}

	link->dpcd_sink_count = 0;
}

static void detect_dp(
	struct dc_link *link,
	struct display_sink_capability *sink_caps,
	bool *converter_disable_audio,
	struct audio_support *audio_support,
	enum dc_detect_reason reason)
{
	bool boot = false;
	sink_caps->signal = link_detect_sink(link, reason);
	sink_caps->transaction_type =
		get_ddc_transaction_type(sink_caps->signal);

	if (sink_caps->transaction_type == DDC_TRANSACTION_TYPE_I2C_OVER_AUX) {
		sink_caps->signal = SIGNAL_TYPE_DISPLAY_PORT;
		detect_dp_sink_caps(link);

		if (is_mst_supported(link)) {
			sink_caps->signal = SIGNAL_TYPE_DISPLAY_PORT_MST;
			link->type = dc_connection_mst_branch;

			/*
			 * This call will initiate MST topology discovery. Which
			 * will detect MST ports and add new DRM connector DRM
			 * framework. Then read EDID via remote i2c over aux. In
			 * the end, will notify DRM detect result and save EDID
			 * into DRM framework.
			 *
			 * .detect is called by .fill_modes.
			 * .fill_modes is called by user mode ioctl
			 * DRM_IOCTL_MODE_GETCONNECTOR.
			 *
			 * .get_modes is called by .fill_modes.
			 *
			 * call .get_modes, AMDGPU DM implementation will create
			 * new dc_sink and add to dc_link. For long HPD plug
			 * in/out, MST has its own handle.
			 *
			 * Therefore, just after dc_create, link->sink is not
			 * created for MST until user mode app calls
			 * DRM_IOCTL_MODE_GETCONNECTOR.
			 *
			 * Need check ->sink usages in case ->sink = NULL
			 * TODO: s3 resume check
			 */
			if (reason == DETECT_REASON_BOOT)
				boot = true;

			if (!dm_helpers_dp_mst_start_top_mgr(
				link->ctx,
				link, boot)) {
				/* MST not supported */
				link->type = dc_connection_single;
				sink_caps->signal = SIGNAL_TYPE_DISPLAY_PORT;
			}
		}

		if (link->type != dc_connection_mst_branch &&
			is_dp_active_dongle(link)) {
			/* DP active dongles */
			link->type = dc_connection_active_dongle;
			if (!link->dpcd_caps.sink_count.bits.SINK_COUNT) {
				/*
				 * active dongle unplug processing for short irq
				 */
				link_disconnect_sink(link);
				return;
			}

			if (link->dpcd_caps.dongle_type != DISPLAY_DONGLE_DP_HDMI_CONVERTER)
				*converter_disable_audio = true;
		}
	} else {
		/* DP passive dongles */
		sink_caps->signal = dp_passive_dongle_detection(link->ddc,
				sink_caps,
				audio_support);
	}
}

bool dc_link_detect(struct dc_link *link, enum dc_detect_reason reason)
{
	struct dc_sink_init_data sink_init_data = { 0 };
	struct display_sink_capability sink_caps = { 0 };
	uint8_t i;
	bool converter_disable_audio = false;
	struct audio_support *aud_support = &link->dc->res_pool->audio_support;
	enum dc_edid_status edid_status;
	struct dc_context *dc_ctx = link->ctx;
	struct dc_sink *sink = NULL;
	enum dc_connection_type new_connection_type = dc_connection_none;

	if (link->connector_signal == SIGNAL_TYPE_VIRTUAL)
		return false;

	if (false == detect_sink(link, &new_connection_type)) {
		BREAK_TO_DEBUGGER();
		return false;
	}

	if (link->connector_signal == SIGNAL_TYPE_EDP &&
			link->local_sink)
		return true;

	link_disconnect_sink(link);

	if (new_connection_type != dc_connection_none) {
		link->type = new_connection_type;

		/* From Disconnected-to-Connected. */
		switch (link->connector_signal) {
		case SIGNAL_TYPE_HDMI_TYPE_A: {
			sink_caps.transaction_type = DDC_TRANSACTION_TYPE_I2C;
			if (aud_support->hdmi_audio_native)
				sink_caps.signal = SIGNAL_TYPE_HDMI_TYPE_A;
			else
				sink_caps.signal = SIGNAL_TYPE_DVI_SINGLE_LINK;
			break;
		}

		case SIGNAL_TYPE_DVI_SINGLE_LINK: {
			sink_caps.transaction_type = DDC_TRANSACTION_TYPE_I2C;
			sink_caps.signal = SIGNAL_TYPE_DVI_SINGLE_LINK;
			break;
		}

		case SIGNAL_TYPE_DVI_DUAL_LINK: {
			sink_caps.transaction_type = DDC_TRANSACTION_TYPE_I2C;
			sink_caps.signal = SIGNAL_TYPE_DVI_DUAL_LINK;
			break;
		}

		case SIGNAL_TYPE_EDP: {
			detect_edp_sink_caps(link);
			sink_caps.transaction_type =
				DDC_TRANSACTION_TYPE_I2C_OVER_AUX;
			sink_caps.signal = SIGNAL_TYPE_EDP;
			break;
		}

		case SIGNAL_TYPE_DISPLAY_PORT: {
			detect_dp(
				link,
				&sink_caps,
				&converter_disable_audio,
				aud_support, reason);

			/* Active dongle downstream unplug */
			if (link->type == dc_connection_active_dongle
					&& link->dpcd_caps.sink_count.
					bits.SINK_COUNT == 0)
				return true;

			if (link->type == dc_connection_mst_branch) {
				LINK_INFO("link=%d, mst branch is now Connected\n",
					link->link_index);
				/* Need to setup mst link_cap struct here
				 * otherwise dc_link_detect() will leave mst link_cap
				 * empty which leads to allocate_mst_payload() has "0"
				 * pbn_per_slot value leading to exception on dal_fixed31_32_div()
				 */
				link->verified_link_cap = link->reported_link_cap;
				return false;
			}

			break;
		}

		default:
			DC_ERROR("Invalid connector type! signal:%d\n",
				link->connector_signal);
			return false;
		} /* switch() */

		if (link->dpcd_caps.sink_count.bits.SINK_COUNT)
			link->dpcd_sink_count = link->dpcd_caps.sink_count.
					bits.SINK_COUNT;
		else
			link->dpcd_sink_count = 1;

		dal_ddc_service_set_transaction_type(
						link->ddc,
						sink_caps.transaction_type);

		link->aux_mode = dal_ddc_service_is_in_aux_transaction_mode(
				link->ddc);

		sink_init_data.link = link;
		sink_init_data.sink_signal = sink_caps.signal;

		sink = dc_sink_create(&sink_init_data);
		if (!sink) {
			DC_ERROR("Failed to create sink!\n");
			return false;
		}

		sink->dongle_max_pix_clk = sink_caps.max_hdmi_pixel_clock;
		sink->converter_disable_audio = converter_disable_audio;

		link->local_sink = sink;

		edid_status = dm_helpers_read_local_edid(
				link->ctx,
				link,
				sink);

		switch (edid_status) {
		case EDID_BAD_CHECKSUM:
			dm_logger_write(link->ctx->logger, LOG_ERROR,
				"EDID checksum invalid.\n");
			break;
		case EDID_NO_RESPONSE:
			dm_logger_write(link->ctx->logger, LOG_ERROR,
				"No EDID read.\n");
			return false;

		default:
			break;
		}

		if (link->connector_signal == SIGNAL_TYPE_DISPLAY_PORT &&
			sink_caps.transaction_type ==
			DDC_TRANSACTION_TYPE_I2C_OVER_AUX) {
			/*
			 * TODO debug why Dell 2413 doesn't like
			 *  two link trainings
			 */

			/* deal with non-mst cases */
			dp_hbr_verify_link_cap(link, &link->reported_link_cap);
		}

		/* HDMI-DVI Dongle */
		if (sink->sink_signal == SIGNAL_TYPE_HDMI_TYPE_A &&
				!sink->edid_caps.edid_hdmi)
			sink->sink_signal = SIGNAL_TYPE_DVI_SINGLE_LINK;

		/* Connectivity log: detection */
		for (i = 0; i < sink->dc_edid.length / EDID_BLOCK_SIZE; i++) {
			CONN_DATA_DETECT(link,
					&sink->dc_edid.raw_edid[i * EDID_BLOCK_SIZE],
					EDID_BLOCK_SIZE,
					"%s: [Block %d] ", sink->edid_caps.display_name, i);
		}

		dm_logger_write(link->ctx->logger, LOG_DETECTION_EDID_PARSER,
			"%s: "
			"manufacturer_id = %X, "
			"product_id = %X, "
			"serial_number = %X, "
			"manufacture_week = %d, "
			"manufacture_year = %d, "
			"display_name = %s, "
			"speaker_flag = %d, "
			"audio_mode_count = %d\n",
			__func__,
			sink->edid_caps.manufacturer_id,
			sink->edid_caps.product_id,
			sink->edid_caps.serial_number,
			sink->edid_caps.manufacture_week,
			sink->edid_caps.manufacture_year,
			sink->edid_caps.display_name,
			sink->edid_caps.speaker_flags,
			sink->edid_caps.audio_mode_count);

		for (i = 0; i < sink->edid_caps.audio_mode_count; i++) {
			dm_logger_write(link->ctx->logger, LOG_DETECTION_EDID_PARSER,
				"%s: mode number = %d, "
				"format_code = %d, "
				"channel_count = %d, "
				"sample_rate = %d, "
				"sample_size = %d\n",
				__func__,
				i,
				sink->edid_caps.audio_modes[i].format_code,
				sink->edid_caps.audio_modes[i].channel_count,
				sink->edid_caps.audio_modes[i].sample_rate,
				sink->edid_caps.audio_modes[i].sample_size);
		}

	} else {
		/* From Connected-to-Disconnected. */
		if (link->type == dc_connection_mst_branch) {
			LINK_INFO("link=%d, mst branch is now Disconnected\n",
				link->link_index);

			dm_helpers_dp_mst_stop_top_mgr(link->ctx, link);

			link->mst_stream_alloc_table.stream_count = 0;
			memset(link->mst_stream_alloc_table.stream_allocations, 0, sizeof(link->mst_stream_alloc_table.stream_allocations));
		}

		link->type = dc_connection_none;
		sink_caps.signal = SIGNAL_TYPE_NONE;
	}

	LINK_INFO("link=%d, dc_sink_in=%p is now %s\n",
		link->link_index, sink,
		(sink_caps.signal == SIGNAL_TYPE_NONE ?
			"Disconnected":"Connected"));

	return true;
}

static enum hpd_source_id get_hpd_line(
		struct dc_link *link)
{
	struct gpio *hpd;
	enum hpd_source_id hpd_id = HPD_SOURCEID_UNKNOWN;

	hpd = get_hpd_gpio(link->ctx->dc_bios, link->link_id, link->ctx->gpio_service);

	if (hpd) {
		switch (dal_irq_get_source(hpd)) {
		case DC_IRQ_SOURCE_HPD1:
			hpd_id = HPD_SOURCEID1;
		break;
		case DC_IRQ_SOURCE_HPD2:
			hpd_id = HPD_SOURCEID2;
		break;
		case DC_IRQ_SOURCE_HPD3:
			hpd_id = HPD_SOURCEID3;
		break;
		case DC_IRQ_SOURCE_HPD4:
			hpd_id = HPD_SOURCEID4;
		break;
		case DC_IRQ_SOURCE_HPD5:
			hpd_id = HPD_SOURCEID5;
		break;
		case DC_IRQ_SOURCE_HPD6:
			hpd_id = HPD_SOURCEID6;
		break;
		default:
			BREAK_TO_DEBUGGER();
		break;
		}

		dal_gpio_destroy_irq(&hpd);
	}

	return hpd_id;
}

static enum channel_id get_ddc_line(struct dc_link *link)
{
	struct ddc *ddc;
	enum channel_id channel = CHANNEL_ID_UNKNOWN;

	ddc = dal_ddc_service_get_ddc_pin(link->ddc);

	if (ddc) {
		switch (dal_ddc_get_line(ddc)) {
		case GPIO_DDC_LINE_DDC1:
			channel = CHANNEL_ID_DDC1;
			break;
		case GPIO_DDC_LINE_DDC2:
			channel = CHANNEL_ID_DDC2;
			break;
		case GPIO_DDC_LINE_DDC3:
			channel = CHANNEL_ID_DDC3;
			break;
		case GPIO_DDC_LINE_DDC4:
			channel = CHANNEL_ID_DDC4;
			break;
		case GPIO_DDC_LINE_DDC5:
			channel = CHANNEL_ID_DDC5;
			break;
		case GPIO_DDC_LINE_DDC6:
			channel = CHANNEL_ID_DDC6;
			break;
		case GPIO_DDC_LINE_DDC_VGA:
			channel = CHANNEL_ID_DDC_VGA;
			break;
		case GPIO_DDC_LINE_I2C_PAD:
			channel = CHANNEL_ID_I2C_PAD;
			break;
		default:
			BREAK_TO_DEBUGGER();
			break;
		}
	}

	return channel;
}

static enum transmitter translate_encoder_to_transmitter(
	struct graphics_object_id encoder)
{
	switch (encoder.id) {
	case ENCODER_ID_INTERNAL_UNIPHY:
		switch (encoder.enum_id) {
		case ENUM_ID_1:
			return TRANSMITTER_UNIPHY_A;
		case ENUM_ID_2:
			return TRANSMITTER_UNIPHY_B;
		default:
			return TRANSMITTER_UNKNOWN;
		}
	break;
	case ENCODER_ID_INTERNAL_UNIPHY1:
		switch (encoder.enum_id) {
		case ENUM_ID_1:
			return TRANSMITTER_UNIPHY_C;
		case ENUM_ID_2:
			return TRANSMITTER_UNIPHY_D;
		default:
			return TRANSMITTER_UNKNOWN;
		}
	break;
	case ENCODER_ID_INTERNAL_UNIPHY2:
		switch (encoder.enum_id) {
		case ENUM_ID_1:
			return TRANSMITTER_UNIPHY_E;
		case ENUM_ID_2:
			return TRANSMITTER_UNIPHY_F;
		default:
			return TRANSMITTER_UNKNOWN;
		}
	break;
	case ENCODER_ID_INTERNAL_UNIPHY3:
		switch (encoder.enum_id) {
		case ENUM_ID_1:
			return TRANSMITTER_UNIPHY_G;
		default:
			return TRANSMITTER_UNKNOWN;
		}
	break;
	case ENCODER_ID_EXTERNAL_NUTMEG:
		switch (encoder.enum_id) {
		case ENUM_ID_1:
			return TRANSMITTER_NUTMEG_CRT;
		default:
			return TRANSMITTER_UNKNOWN;
		}
	break;
	case ENCODER_ID_EXTERNAL_TRAVIS:
		switch (encoder.enum_id) {
		case ENUM_ID_1:
			return TRANSMITTER_TRAVIS_CRT;
		case ENUM_ID_2:
			return TRANSMITTER_TRAVIS_LCD;
		default:
			return TRANSMITTER_UNKNOWN;
		}
	break;
	default:
		return TRANSMITTER_UNKNOWN;
	}
}

static bool construct(
	struct dc_link *link,
	const struct link_init_data *init_params)
{
	uint8_t i;
	struct gpio *hpd_gpio = NULL;
	struct ddc_service_init_data ddc_service_init_data = { { 0 } };
	struct dc_context *dc_ctx = init_params->ctx;
	struct encoder_init_data enc_init_data = { 0 };
	struct integrated_info info = {{{ 0 }}};
	struct dc_bios *bios = init_params->dc->ctx->dc_bios;
	const struct dc_vbios_funcs *bp_funcs = bios->funcs;

	link->irq_source_hpd = DC_IRQ_SOURCE_INVALID;
	link->irq_source_hpd_rx = DC_IRQ_SOURCE_INVALID;

	link->link_status.dpcd_caps = &link->dpcd_caps;

	link->dc = init_params->dc;
	link->ctx = dc_ctx;
	link->link_index = init_params->link_index;

	link->link_id = bios->funcs->get_connector_id(bios, init_params->connector_index);

	if (link->link_id.type != OBJECT_TYPE_CONNECTOR) {
		dm_error("%s: Invalid Connector ObjectID from Adapter Service for connector index:%d!\n",
				__func__, init_params->connector_index);
		goto create_fail;
	}

	hpd_gpio = get_hpd_gpio(link->ctx->dc_bios, link->link_id, link->ctx->gpio_service);

	if (hpd_gpio != NULL)
		link->irq_source_hpd = dal_irq_get_source(hpd_gpio);

	switch (link->link_id.id) {
	case CONNECTOR_ID_HDMI_TYPE_A:
		link->connector_signal = SIGNAL_TYPE_HDMI_TYPE_A;

		break;
	case CONNECTOR_ID_SINGLE_LINK_DVID:
	case CONNECTOR_ID_SINGLE_LINK_DVII:
		link->connector_signal = SIGNAL_TYPE_DVI_SINGLE_LINK;
		break;
	case CONNECTOR_ID_DUAL_LINK_DVID:
	case CONNECTOR_ID_DUAL_LINK_DVII:
		link->connector_signal = SIGNAL_TYPE_DVI_DUAL_LINK;
		break;
	case CONNECTOR_ID_DISPLAY_PORT:
		link->connector_signal =	SIGNAL_TYPE_DISPLAY_PORT;

		if (hpd_gpio != NULL)
			link->irq_source_hpd_rx =
					dal_irq_get_rx_source(hpd_gpio);

		break;
	case CONNECTOR_ID_EDP:
		link->connector_signal = SIGNAL_TYPE_EDP;

		if (hpd_gpio != NULL) {
			link->irq_source_hpd = DC_IRQ_SOURCE_INVALID;
			link->irq_source_hpd_rx =
					dal_irq_get_rx_source(hpd_gpio);
		}
		break;
	default:
		dm_logger_write(dc_ctx->logger, LOG_WARNING,
			"Unsupported Connector type:%d!\n", link->link_id.id);
		goto create_fail;
	}

	if (hpd_gpio != NULL) {
		dal_gpio_destroy_irq(&hpd_gpio);
		hpd_gpio = NULL;
	}

	/* TODO: #DAL3 Implement id to str function.*/
	LINK_INFO("Connector[%d] description:"
			"signal %d\n",
			init_params->connector_index,
			link->connector_signal);

	ddc_service_init_data.ctx = link->ctx;
	ddc_service_init_data.id = link->link_id;
	ddc_service_init_data.link = link;
	link->ddc = dal_ddc_service_create(&ddc_service_init_data);

	if (link->ddc == NULL) {
		DC_ERROR("Failed to create ddc_service!\n");
		goto ddc_create_fail;
	}

	link->ddc_hw_inst =
		dal_ddc_get_line(
			dal_ddc_service_get_ddc_pin(link->ddc));

	enc_init_data.ctx = dc_ctx;
	bp_funcs->get_src_obj(dc_ctx->dc_bios, link->link_id, 0, &enc_init_data.encoder);
	enc_init_data.connector = link->link_id;
	enc_init_data.channel = get_ddc_line(link);
	enc_init_data.hpd_source = get_hpd_line(link);

	link->hpd_src = enc_init_data.hpd_source;

	enc_init_data.transmitter =
			translate_encoder_to_transmitter(enc_init_data.encoder);
	link->link_enc = link->dc->res_pool->funcs->link_enc_create(
								&enc_init_data);

	if( link->link_enc == NULL) {
		DC_ERROR("Failed to create link encoder!\n");
		goto link_enc_create_fail;
	}

	link->link_enc_hw_inst = link->link_enc->transmitter;

	for (i = 0; i < 4; i++) {
		if (BP_RESULT_OK !=
				bp_funcs->get_device_tag(dc_ctx->dc_bios, link->link_id, i, &link->device_tag)) {
			DC_ERROR("Failed to find device tag!\n");
			goto device_tag_fail;
		}

		/* Look for device tag that matches connector signal,
		 * CRT for rgb, LCD for other supported signal tyes
		 */
		if (!bp_funcs->is_device_id_supported(dc_ctx->dc_bios, link->device_tag.dev_id))
			continue;
		if (link->device_tag.dev_id.device_type == DEVICE_TYPE_CRT
			&& link->connector_signal != SIGNAL_TYPE_RGB)
			continue;
		if (link->device_tag.dev_id.device_type == DEVICE_TYPE_LCD
			&& link->connector_signal == SIGNAL_TYPE_RGB)
			continue;
		break;
	}

	if (bios->integrated_info)
		info = *bios->integrated_info;

	/* Look for channel mapping corresponding to connector and device tag */
	for (i = 0; i < MAX_NUMBER_OF_EXT_DISPLAY_PATH; i++) {
		struct external_display_path *path =
			&info.ext_disp_conn_info.path[i];
		if (path->device_connector_id.enum_id == link->link_id.enum_id
			&& path->device_connector_id.id == link->link_id.id
			&& path->device_connector_id.type == link->link_id.type) {

			if (link->device_tag.acpi_device != 0
				&& path->device_acpi_enum == link->device_tag.acpi_device) {
				link->ddi_channel_mapping = path->channel_mapping;
				link->chip_caps = path->caps;
			} else if (path->device_tag ==
					link->device_tag.dev_id.raw_device_tag) {
				link->ddi_channel_mapping = path->channel_mapping;
				link->chip_caps = path->caps;
			}
			break;
		}
	}

	/*
	 * TODO check if GPIO programmed correctly
	 *
	 * If GPIO isn't programmed correctly HPD might not rise or drain
	 * fast enough, leading to bounces.
	 */
	program_hpd_filter(link);

	return true;
device_tag_fail:
	link->link_enc->funcs->destroy(&link->link_enc);
link_enc_create_fail:
	dal_ddc_service_destroy(&link->ddc);
ddc_create_fail:
create_fail:

	if (hpd_gpio != NULL) {
		dal_gpio_destroy_irq(&hpd_gpio);
	}

	return false;
}

/*******************************************************************************
 * Public functions
 ******************************************************************************/
struct dc_link *link_create(const struct link_init_data *init_params)
{
	struct dc_link *link =
			kzalloc(sizeof(*link), GFP_KERNEL);

	if (NULL == link)
		goto alloc_fail;

	if (false == construct(link, init_params))
		goto construct_fail;

	return link;

construct_fail:
	kfree(link);

alloc_fail:
	return NULL;
}

void link_destroy(struct dc_link **link)
{
	destruct(*link);
	kfree(*link);
	*link = NULL;
}

static void dpcd_configure_panel_mode(
	struct dc_link *link,
	enum dp_panel_mode panel_mode)
{
	union dpcd_edp_config edp_config_set;
	bool panel_mode_edp = false;

	memset(&edp_config_set, '\0', sizeof(union dpcd_edp_config));

	if (DP_PANEL_MODE_DEFAULT != panel_mode) {

		switch (panel_mode) {
		case DP_PANEL_MODE_EDP:
		case DP_PANEL_MODE_SPECIAL:
			panel_mode_edp = true;
			break;

		default:
			break;
		}

		/*set edp panel mode in receiver*/
		core_link_read_dpcd(
			link,
			DP_EDP_CONFIGURATION_SET,
			&edp_config_set.raw,
			sizeof(edp_config_set.raw));

		if (edp_config_set.bits.PANEL_MODE_EDP
			!= panel_mode_edp) {
			enum ddc_result result = DDC_RESULT_UNKNOWN;

			edp_config_set.bits.PANEL_MODE_EDP =
			panel_mode_edp;
			result = core_link_write_dpcd(
				link,
				DP_EDP_CONFIGURATION_SET,
				&edp_config_set.raw,
				sizeof(edp_config_set.raw));

			ASSERT(result == DDC_RESULT_SUCESSFULL);
		}
	}
	dm_logger_write(link->ctx->logger, LOG_DETECTION_DP_CAPS,
			"Link: %d eDP panel mode supported: %d "
			"eDP panel mode enabled: %d \n",
			link->link_index,
			link->dpcd_caps.panel_mode_edp,
			panel_mode_edp);
}

static void enable_stream_features(struct pipe_ctx *pipe_ctx)
{
	struct dc_stream_state *stream = pipe_ctx->stream;
	struct dc_link *link = stream->sink->link;
	union down_spread_ctrl downspread;

	core_link_read_dpcd(link, DP_DOWNSPREAD_CTRL,
			&downspread.raw, sizeof(downspread));

	downspread.bits.IGNORE_MSA_TIMING_PARAM =
			(stream->ignore_msa_timing_param) ? 1 : 0;

	core_link_write_dpcd(link, DP_DOWNSPREAD_CTRL,
			&downspread.raw, sizeof(downspread));
}

static enum dc_status enable_link_dp(
		struct dc_state *state,
		struct pipe_ctx *pipe_ctx)
{
	struct dc_stream_state *stream = pipe_ctx->stream;
	enum dc_status status;
	bool skip_video_pattern;
	struct dc_link *link = stream->sink->link;
	struct dc_link_settings link_settings = {0};
	enum dp_panel_mode panel_mode;
	enum dc_link_rate max_link_rate = LINK_RATE_HIGH2;

	/* get link settings for video mode timing */
	decide_link_settings(stream, &link_settings);

	/* raise clock state for HBR3 if required. Confirmed with HW DCE/DPCS
	 * logic for HBR3 still needs Nominal (0.8V) on VDDC rail
	 */
	if (link->link_enc->features.flags.bits.IS_HBR3_CAPABLE)
		max_link_rate = LINK_RATE_HIGH3;

	if (link_settings.link_rate == max_link_rate) {
		if (state->dis_clk->funcs->set_min_clocks_state) {
			if (state->dis_clk->cur_min_clks_state < DM_PP_CLOCKS_STATE_NOMINAL)
				state->dis_clk->funcs->set_min_clocks_state(
					state->dis_clk, DM_PP_CLOCKS_STATE_NOMINAL);
		} else {
			uint32_t dp_phyclk_in_khz;
			const struct clocks_value clocks_value =
					state->dis_clk->cur_clocks_value;

			/* 27mhz = 27000000hz= 27000khz */
			dp_phyclk_in_khz = link_settings.link_rate * 27000;

			if (((clocks_value.max_non_dp_phyclk_in_khz != 0) &&
				(dp_phyclk_in_khz > clocks_value.max_non_dp_phyclk_in_khz)) ||
				(dp_phyclk_in_khz > clocks_value.max_dp_phyclk_in_khz)) {
				state->dis_clk->funcs->apply_clock_voltage_request(
						state->dis_clk,
						DM_PP_CLOCK_TYPE_DISPLAYPHYCLK,
						dp_phyclk_in_khz,
						false,
						true);
			}
		}
	}

	dp_enable_link_phy(
		link,
		pipe_ctx->stream->signal,
		pipe_ctx->clock_source->id,
		&link_settings);

	panel_mode = dp_get_panel_mode(link);
	dpcd_configure_panel_mode(link, panel_mode);

	skip_video_pattern = true;

	if (link_settings.link_rate == LINK_RATE_LOW)
			skip_video_pattern = false;

	if (perform_link_training_with_retries(
			link,
			&link_settings,
			skip_video_pattern,
			LINK_TRAINING_ATTEMPTS)) {
		link->cur_link_settings = link_settings;
		status = DC_OK;
	}
	else
		status = DC_FAIL_DP_LINK_TRAINING;

	enable_stream_features(pipe_ctx);

	return status;
}

static enum dc_status enable_link_dp_mst(
		struct dc_state *state,
		struct pipe_ctx *pipe_ctx)
{
	struct dc_link *link = pipe_ctx->stream->sink->link;

	/* sink signal type after MST branch is MST. Multiple MST sinks
	 * share one link. Link DP PHY is enable or training only once.
	 */
	if (link->cur_link_settings.lane_count != LANE_COUNT_UNKNOWN)
		return DC_OK;

	/* set the sink to MST mode before enabling the link */
	dp_enable_mst_on_sink(link, true);

	return enable_link_dp(state, pipe_ctx);
}

static bool get_ext_hdmi_settings(struct pipe_ctx *pipe_ctx,
		enum engine_id eng_id,
		struct ext_hdmi_settings *settings)
{
	bool result = false;
	int i = 0;
	struct integrated_info *integrated_info =
			pipe_ctx->stream->ctx->dc_bios->integrated_info;

	if (integrated_info == NULL)
		return false;

	/*
	 * Get retimer settings from sbios for passing SI eye test for DCE11
	 * The setting values are varied based on board revision and port id
	 * Therefore the setting values of each ports is passed by sbios.
	 */

	// Check if current bios contains ext Hdmi settings
	if (integrated_info->gpu_cap_info & 0x20) {
		switch (eng_id) {
		case ENGINE_ID_DIGA:
			settings->slv_addr = integrated_info->dp0_ext_hdmi_slv_addr;
			settings->reg_num = integrated_info->dp0_ext_hdmi_6g_reg_num;
			settings->reg_num_6g = integrated_info->dp0_ext_hdmi_6g_reg_num;
			memmove(settings->reg_settings,
					integrated_info->dp0_ext_hdmi_reg_settings,
					sizeof(integrated_info->dp0_ext_hdmi_reg_settings));
			memmove(settings->reg_settings_6g,
					integrated_info->dp0_ext_hdmi_6g_reg_settings,
					sizeof(integrated_info->dp0_ext_hdmi_6g_reg_settings));
			result = true;
			break;
		case ENGINE_ID_DIGB:
			settings->slv_addr = integrated_info->dp1_ext_hdmi_slv_addr;
			settings->reg_num = integrated_info->dp1_ext_hdmi_6g_reg_num;
			settings->reg_num_6g = integrated_info->dp1_ext_hdmi_6g_reg_num;
			memmove(settings->reg_settings,
					integrated_info->dp1_ext_hdmi_reg_settings,
					sizeof(integrated_info->dp1_ext_hdmi_reg_settings));
			memmove(settings->reg_settings_6g,
					integrated_info->dp1_ext_hdmi_6g_reg_settings,
					sizeof(integrated_info->dp1_ext_hdmi_6g_reg_settings));
			result = true;
			break;
		case ENGINE_ID_DIGC:
			settings->slv_addr = integrated_info->dp2_ext_hdmi_slv_addr;
			settings->reg_num = integrated_info->dp2_ext_hdmi_6g_reg_num;
			settings->reg_num_6g = integrated_info->dp2_ext_hdmi_6g_reg_num;
			memmove(settings->reg_settings,
					integrated_info->dp2_ext_hdmi_reg_settings,
					sizeof(integrated_info->dp2_ext_hdmi_reg_settings));
			memmove(settings->reg_settings_6g,
					integrated_info->dp2_ext_hdmi_6g_reg_settings,
					sizeof(integrated_info->dp2_ext_hdmi_6g_reg_settings));
			result = true;
			break;
		case ENGINE_ID_DIGD:
			settings->slv_addr = integrated_info->dp3_ext_hdmi_slv_addr;
			settings->reg_num = integrated_info->dp3_ext_hdmi_6g_reg_num;
			settings->reg_num_6g = integrated_info->dp3_ext_hdmi_6g_reg_num;
			memmove(settings->reg_settings,
					integrated_info->dp3_ext_hdmi_reg_settings,
					sizeof(integrated_info->dp3_ext_hdmi_reg_settings));
			memmove(settings->reg_settings_6g,
					integrated_info->dp3_ext_hdmi_6g_reg_settings,
					sizeof(integrated_info->dp3_ext_hdmi_6g_reg_settings));
			result = true;
			break;
		default:
			break;
		}

		if (result == true) {
			// Validate settings from bios integrated info table
			if (settings->slv_addr == 0)
				return false;
			if (settings->reg_num > 9)
				return false;
			if (settings->reg_num_6g > 3)
				return false;

			for (i = 0; i < settings->reg_num; i++) {
				if (settings->reg_settings[i].i2c_reg_index > 0x20)
					return false;
			}

			for (i = 0; i < settings->reg_num_6g; i++) {
				if (settings->reg_settings_6g[i].i2c_reg_index > 0x20)
					return false;
			}
		}
	}

	return result;
}

static bool i2c_write(struct pipe_ctx *pipe_ctx,
		uint8_t address, uint8_t *buffer, uint32_t length)
{
	struct i2c_command cmd = {0};
	struct i2c_payload payload = {0};

	memset(&payload, 0, sizeof(payload));
	memset(&cmd, 0, sizeof(cmd));

	cmd.number_of_payloads = 1;
	cmd.engine = I2C_COMMAND_ENGINE_DEFAULT;
	cmd.speed = pipe_ctx->stream->ctx->dc->caps.i2c_speed_in_khz;

	payload.address = address;
	payload.data = buffer;
	payload.length = length;
	payload.write = true;
	cmd.payloads = &payload;

	if (dc_submit_i2c(pipe_ctx->stream->ctx->dc,
			pipe_ctx->stream->sink->link->link_index, &cmd))
		return true;

	return false;
}

static void write_i2c_retimer_setting(
		struct pipe_ctx *pipe_ctx,
		bool is_vga_mode,
		bool is_over_340mhz,
		struct ext_hdmi_settings *settings)
{
	uint8_t slave_address = (settings->slv_addr >> 1);
	uint8_t buffer[2];
	const uint8_t apply_rx_tx_change = 0x4;
	uint8_t offset = 0xA;
	uint8_t value = 0;
	int i = 0;
	bool i2c_success = false;

	memset(&buffer, 0, sizeof(buffer));

	/* Start Ext-Hdmi programming*/

	for (i = 0; i < settings->reg_num; i++) {
		/* Apply 3G settings */
		if (settings->reg_settings[i].i2c_reg_index <= 0x20) {

			buffer[0] = settings->reg_settings[i].i2c_reg_index;
			buffer[1] = settings->reg_settings[i].i2c_reg_val;
			i2c_success = i2c_write(pipe_ctx, slave_address,
						buffer, sizeof(buffer));

			if (!i2c_success)
				/* Write failure */
				ASSERT(i2c_success);

			/* Based on DP159 specs, APPLY_RX_TX_CHANGE bit in 0x0A
			 * needs to be set to 1 on every 0xA-0xC write.
			 */
			if (settings->reg_settings[i].i2c_reg_index == 0xA ||
				settings->reg_settings[i].i2c_reg_index == 0xB ||
				settings->reg_settings[i].i2c_reg_index == 0xC) {

				/* Query current value from offset 0xA */
				if (settings->reg_settings[i].i2c_reg_index == 0xA)
					value = settings->reg_settings[i].i2c_reg_val;
				else {
					i2c_success =
						dal_ddc_service_query_ddc_data(
						pipe_ctx->stream->sink->link->ddc,
						slave_address, &offset, 1, &value, 1);
					if (!i2c_success)
						/* Write failure */
						ASSERT(i2c_success);
				}

				buffer[0] = offset;
				/* Set APPLY_RX_TX_CHANGE bit to 1 */
				buffer[1] = value | apply_rx_tx_change;
				i2c_success = i2c_write(pipe_ctx, slave_address,
						buffer, sizeof(buffer));
				if (!i2c_success)
					/* Write failure */
					ASSERT(i2c_success);
			}
		}
	}

	/* Apply 3G settings */
	if (is_over_340mhz) {
		for (i = 0; i < settings->reg_num_6g; i++) {
			/* Apply 3G settings */
			if (settings->reg_settings[i].i2c_reg_index <= 0x20) {

				buffer[0] = settings->reg_settings_6g[i].i2c_reg_index;
				buffer[1] = settings->reg_settings_6g[i].i2c_reg_val;
				i2c_success = i2c_write(pipe_ctx, slave_address,
							buffer, sizeof(buffer));

				if (!i2c_success)
					/* Write failure */
					ASSERT(i2c_success);

				/* Based on DP159 specs, APPLY_RX_TX_CHANGE bit in 0x0A
				 * needs to be set to 1 on every 0xA-0xC write.
				 */
				if (settings->reg_settings_6g[i].i2c_reg_index == 0xA ||
					settings->reg_settings_6g[i].i2c_reg_index == 0xB ||
					settings->reg_settings_6g[i].i2c_reg_index == 0xC) {

					/* Query current value from offset 0xA */
					if (settings->reg_settings_6g[i].i2c_reg_index == 0xA)
						value = settings->reg_settings_6g[i].i2c_reg_val;
					else {
						i2c_success =
								dal_ddc_service_query_ddc_data(
								pipe_ctx->stream->sink->link->ddc,
								slave_address, &offset, 1, &value, 1);
						if (!i2c_success)
							/* Write failure */
							ASSERT(i2c_success);
					}

					buffer[0] = offset;
					/* Set APPLY_RX_TX_CHANGE bit to 1 */
					buffer[1] = value | apply_rx_tx_change;
					i2c_success = i2c_write(pipe_ctx, slave_address,
							buffer, sizeof(buffer));
					if (!i2c_success)
						/* Write failure */
						ASSERT(i2c_success);
				}
			}
		}
	}

	if (is_vga_mode) {
		/* Program additional settings if using 640x480 resolution */

		/* Write offset 0xFF to 0x01 */
		buffer[0] = 0xff;
		buffer[1] = 0x01;
		i2c_success = i2c_write(pipe_ctx, slave_address,
				buffer, sizeof(buffer));
		if (!i2c_success)
			/* Write failure */
			ASSERT(i2c_success);

		/* Write offset 0x00 to 0x23 */
		buffer[0] = 0x00;
		buffer[1] = 0x23;
		i2c_success = i2c_write(pipe_ctx, slave_address,
				buffer, sizeof(buffer));
		if (!i2c_success)
			/* Write failure */
			ASSERT(i2c_success);

		/* Write offset 0xff to 0x00 */
		buffer[0] = 0xff;
		buffer[1] = 0x00;
		i2c_success = i2c_write(pipe_ctx, slave_address,
				buffer, sizeof(buffer));
		if (!i2c_success)
			/* Write failure */
			ASSERT(i2c_success);

	}
}

static void write_i2c_default_retimer_setting(
		struct pipe_ctx *pipe_ctx,
		bool is_vga_mode,
		bool is_over_340mhz)
{
	uint8_t slave_address = (0xBA >> 1);
	uint8_t buffer[2];
	bool i2c_success = false;

	memset(&buffer, 0, sizeof(buffer));

	/* Program Slave Address for tuning single integrity */
	/* Write offset 0x0A to 0x13 */
	buffer[0] = 0x0A;
	buffer[1] = 0x13;
	i2c_success = i2c_write(pipe_ctx, slave_address,
			buffer, sizeof(buffer));
	if (!i2c_success)
		/* Write failure */
		ASSERT(i2c_success);

	/* Write offset 0x0A to 0x17 */
	buffer[0] = 0x0A;
	buffer[1] = 0x17;
	i2c_success = i2c_write(pipe_ctx, slave_address,
			buffer, sizeof(buffer));
	if (!i2c_success)
		/* Write failure */
		ASSERT(i2c_success);

	/* Write offset 0x0B to 0xDA or 0xD8 */
	buffer[0] = 0x0B;
	buffer[1] = is_over_340mhz ? 0xDA : 0xD8;
	i2c_success = i2c_write(pipe_ctx, slave_address,
			buffer, sizeof(buffer));
	if (!i2c_success)
		/* Write failure */
		ASSERT(i2c_success);

	/* Write offset 0x0A to 0x17 */
	buffer[0] = 0x0A;
	buffer[1] = 0x17;
	i2c_success = i2c_write(pipe_ctx, slave_address,
			buffer, sizeof(buffer));
	if (!i2c_success)
		/* Write failure */
		ASSERT(i2c_success);

	/* Write offset 0x0C to 0x1D or 0x91 */
	buffer[0] = 0x0C;
	buffer[1] = is_over_340mhz ? 0x1D : 0x91;
	i2c_success = i2c_write(pipe_ctx, slave_address,
			buffer, sizeof(buffer));
	if (!i2c_success)
		/* Write failure */
		ASSERT(i2c_success);

	/* Write offset 0x0A to 0x17 */
	buffer[0] = 0x0A;
	buffer[1] = 0x17;
	i2c_success = i2c_write(pipe_ctx, slave_address,
			buffer, sizeof(buffer));
	if (!i2c_success)
		/* Write failure */
		ASSERT(i2c_success);


	if (is_vga_mode) {
		/* Program additional settings if using 640x480 resolution */

		/* Write offset 0xFF to 0x01 */
		buffer[0] = 0xff;
		buffer[1] = 0x01;
		i2c_success = i2c_write(pipe_ctx, slave_address,
				buffer, sizeof(buffer));
		if (!i2c_success)
			/* Write failure */
			ASSERT(i2c_success);

		/* Write offset 0x00 to 0x23 */
		buffer[0] = 0x00;
		buffer[1] = 0x23;
		i2c_success = i2c_write(pipe_ctx, slave_address,
				buffer, sizeof(buffer));
		if (!i2c_success)
			/* Write failure */
			ASSERT(i2c_success);

		/* Write offset 0xff to 0x00 */
		buffer[0] = 0xff;
		buffer[1] = 0x00;
		i2c_success = i2c_write(pipe_ctx, slave_address,
				buffer, sizeof(buffer));
		if (!i2c_success)
			/* Write failure */
			ASSERT(i2c_success);
	}
}

static void write_i2c_redriver_setting(
		struct pipe_ctx *pipe_ctx,
		bool is_over_340mhz)
{
	uint8_t slave_address = (0xF0 >> 1);
	uint8_t buffer[16];
	bool i2c_success = false;

	memset(&buffer, 0, sizeof(buffer));

	// Program Slave Address for tuning single integrity
	buffer[3] = 0x4E;
	buffer[4] = 0x4E;
	buffer[5] = 0x4E;
	buffer[6] = is_over_340mhz ? 0x4E : 0x4A;

	i2c_success = i2c_write(pipe_ctx, slave_address,
					buffer, sizeof(buffer));

	if (!i2c_success)
		/* Write failure */
		ASSERT(i2c_success);
}

static void enable_link_hdmi(struct pipe_ctx *pipe_ctx)
{
	struct dc_stream_state *stream = pipe_ctx->stream;
	struct dc_link *link = stream->sink->link;
	enum dc_color_depth display_color_depth;
	enum engine_id eng_id;
	struct ext_hdmi_settings settings = {0};
	bool is_over_340mhz = false;
	bool is_vga_mode = (stream->timing.h_addressable == 640)
			&& (stream->timing.v_addressable == 480);

	if (stream->phy_pix_clk > 340000)
		is_over_340mhz = true;

	if (dc_is_hdmi_signal(pipe_ctx->stream->signal)) {
		unsigned short masked_chip_caps = pipe_ctx->stream->sink->link->chip_caps &
				EXT_DISPLAY_PATH_CAPS__EXT_CHIP_MASK;
		if (masked_chip_caps == EXT_DISPLAY_PATH_CAPS__HDMI20_TISN65DP159RSBT) {
			/* DP159, Retimer settings */
			eng_id = pipe_ctx->stream_res.stream_enc->id;

			if (get_ext_hdmi_settings(pipe_ctx, eng_id, &settings)) {
				write_i2c_retimer_setting(pipe_ctx,
						is_vga_mode, is_over_340mhz, &settings);
			} else {
				write_i2c_default_retimer_setting(pipe_ctx,
						is_vga_mode, is_over_340mhz);
			}
		} else if (masked_chip_caps == EXT_DISPLAY_PATH_CAPS__HDMI20_PI3EQX1204) {
			/* PI3EQX1204, Redriver settings */
			write_i2c_redriver_setting(pipe_ctx, is_over_340mhz);
		}
	}

	if (dc_is_hdmi_signal(pipe_ctx->stream->signal))
		dal_ddc_service_write_scdc_data(
			stream->sink->link->ddc,
			stream->phy_pix_clk,
			stream->timing.flags.LTE_340MCSC_SCRAMBLE);

	memset(&stream->sink->link->cur_link_settings, 0,
			sizeof(struct dc_link_settings));

	display_color_depth = stream->timing.display_color_depth;
	if (stream->timing.pixel_encoding == PIXEL_ENCODING_YCBCR422)
		display_color_depth = COLOR_DEPTH_888;

	link->link_enc->funcs->enable_tmds_output(
			link->link_enc,
			pipe_ctx->clock_source->id,
			display_color_depth,
			pipe_ctx->stream->signal == SIGNAL_TYPE_HDMI_TYPE_A,
			pipe_ctx->stream->signal == SIGNAL_TYPE_DVI_DUAL_LINK,
			stream->phy_pix_clk);

	if (pipe_ctx->stream->signal == SIGNAL_TYPE_HDMI_TYPE_A)
		dal_ddc_service_read_scdc_data(link->ddc);
}

/****************************enable_link***********************************/
static enum dc_status enable_link(
		struct dc_state *state,
		struct pipe_ctx *pipe_ctx)
{
	enum dc_status status = DC_ERROR_UNEXPECTED;
	switch (pipe_ctx->stream->signal) {
	case SIGNAL_TYPE_DISPLAY_PORT:
	case SIGNAL_TYPE_EDP:
		status = enable_link_dp(state, pipe_ctx);
		break;
	case SIGNAL_TYPE_DISPLAY_PORT_MST:
		status = enable_link_dp_mst(state, pipe_ctx);
		msleep(200);
		break;
	case SIGNAL_TYPE_DVI_SINGLE_LINK:
	case SIGNAL_TYPE_DVI_DUAL_LINK:
	case SIGNAL_TYPE_HDMI_TYPE_A:
		enable_link_hdmi(pipe_ctx);
		status = DC_OK;
		break;
	case SIGNAL_TYPE_VIRTUAL:
		status = DC_OK;
		break;
	default:
		break;
	}

	if (pipe_ctx->stream_res.audio && status == DC_OK) {
		/* notify audio driver for audio modes of monitor */
		pipe_ctx->stream_res.audio->funcs->az_enable(pipe_ctx->stream_res.audio);

		/* un-mute audio */
		/* TODO: audio should be per stream rather than per link */
		pipe_ctx->stream_res.stream_enc->funcs->audio_mute_control(
			pipe_ctx->stream_res.stream_enc, false);
	}

	return status;
}

static void disable_link(struct dc_link *link, enum signal_type signal)
{
	/*
	 * TODO: implement call for dp_set_hw_test_pattern
	 * it is needed for compliance testing
	 */

	/* here we need to specify that encoder output settings
	 * need to be calculated as for the set mode,
	 * it will lead to querying dynamic link capabilities
	 * which should be done before enable output */

	if (dc_is_dp_signal(signal)) {
		/* SST DP, eDP */
		if (dc_is_dp_sst_signal(signal))
			dp_disable_link_phy(link, signal);
		else
			dp_disable_link_phy_mst(link, signal);
	} else
		link->link_enc->funcs->disable_output(link->link_enc, signal, link);
}

<<<<<<< HEAD
bool dp_active_dongle_validate_timing(
=======
static bool dp_active_dongle_validate_timing(
>>>>>>> d8a5b805
		const struct dc_crtc_timing *timing,
		const struct dc_dongle_caps *dongle_caps)
{
	unsigned int required_pix_clk = timing->pix_clk_khz;

	if (dongle_caps->dongle_type != DISPLAY_DONGLE_DP_HDMI_CONVERTER ||
		dongle_caps->extendedCapValid == false)
		return true;

	/* Check Pixel Encoding */
	switch (timing->pixel_encoding) {
	case PIXEL_ENCODING_RGB:
	case PIXEL_ENCODING_YCBCR444:
		break;
	case PIXEL_ENCODING_YCBCR422:
		if (!dongle_caps->is_dp_hdmi_ycbcr422_pass_through)
			return false;
		break;
	case PIXEL_ENCODING_YCBCR420:
		if (!dongle_caps->is_dp_hdmi_ycbcr420_pass_through)
			return false;
		break;
	default:
		/* Invalid Pixel Encoding*/
		return false;
	}


	/* Check Color Depth and Pixel Clock */
	if (timing->pixel_encoding == PIXEL_ENCODING_YCBCR420)
		required_pix_clk /= 2;
<<<<<<< HEAD
=======
	else if (timing->pixel_encoding == PIXEL_ENCODING_YCBCR422)
		required_pix_clk = required_pix_clk * 2 / 3;
>>>>>>> d8a5b805

	switch (timing->display_color_depth) {
	case COLOR_DEPTH_666:
	case COLOR_DEPTH_888:
		/*888 and 666 should always be supported*/
		break;
	case COLOR_DEPTH_101010:
		if (dongle_caps->dp_hdmi_max_bpc < 10)
			return false;
		required_pix_clk = required_pix_clk * 10 / 8;
		break;
	case COLOR_DEPTH_121212:
		if (dongle_caps->dp_hdmi_max_bpc < 12)
			return false;
		required_pix_clk = required_pix_clk * 12 / 8;
		break;

	case COLOR_DEPTH_141414:
	case COLOR_DEPTH_161616:
	default:
		/* These color depths are currently not supported */
		return false;
	}

	if (required_pix_clk > dongle_caps->dp_hdmi_max_pixel_clk)
		return false;

	return true;
}

enum dc_status dc_link_validate_mode_timing(
		const struct dc_stream_state *stream,
		struct dc_link *link,
		const struct dc_crtc_timing *timing)
{
	uint32_t max_pix_clk = stream->sink->dongle_max_pix_clk;
	struct dc_dongle_caps *dongle_caps = &link->link_status.dpcd_caps->dongle_caps;

	/* A hack to avoid failing any modes for EDID override feature on
	 * topology change such as lower quality cable for DP or different dongle
	 */
	if (link->remote_sinks[0])
		return DC_OK;

	/* Passive Dongle */
	if (0 != max_pix_clk && timing->pix_clk_khz > max_pix_clk)
		return DC_EXCEED_DONGLE_CAP;

	/* Active Dongle*/
	if (!dp_active_dongle_validate_timing(timing, dongle_caps))
		return DC_EXCEED_DONGLE_CAP;

	switch (stream->signal) {
	case SIGNAL_TYPE_EDP:
	case SIGNAL_TYPE_DISPLAY_PORT:
		if (!dp_validate_mode_timing(
				link,
				timing))
			return DC_NO_DP_LINK_BANDWIDTH;
		break;

	default:
		break;
	}

	return DC_OK;
}


bool dc_link_set_backlight_level(const struct dc_link *link, uint32_t level,
		uint32_t frame_ramp, const struct dc_stream_state *stream)
{
	struct dc  *core_dc = link->ctx->dc;
	struct abm *abm = core_dc->res_pool->abm;
	unsigned int controller_id = 0;
	int i;

	if ((abm == NULL) || (abm->funcs->set_backlight_level == NULL))
		return false;

	dm_logger_write(link->ctx->logger, LOG_BACKLIGHT,
			"New Backlight level: %d (0x%X)\n", level, level);

	if (dc_is_embedded_signal(link->connector_signal)) {
		if (stream != NULL) {
			for (i = 0; i < MAX_PIPES; i++) {
				if (core_dc->current_state->res_ctx.
						pipe_ctx[i].stream
						== stream)
					/* DMCU -1 for all controller id values,
					 * therefore +1 here
					 */
					controller_id =
						core_dc->current_state->
						res_ctx.pipe_ctx[i].stream_res.tg->inst +
						1;
			}
		}
		abm->funcs->set_backlight_level(
				abm,
				level,
				frame_ramp,
				controller_id);
	}

	return true;
}

bool dc_link_set_psr_enable(const struct dc_link *link, bool enable, bool wait)
{
	struct dc  *core_dc = link->ctx->dc;
	struct dmcu *dmcu = core_dc->res_pool->dmcu;

	if (dmcu != NULL && link->psr_enabled)
		dmcu->funcs->set_psr_enable(dmcu, enable, wait);

	return true;
}

bool dc_link_get_psr_state(const struct dc_link *link, uint32_t *psr_state)
{
	struct dc  *core_dc = link->ctx->dc;
	struct dmcu *dmcu = core_dc->res_pool->dmcu;

	if (dmcu != NULL && link->psr_enabled)
		dmcu->funcs->get_psr_state(dmcu, psr_state);

	return true;
}

bool dc_link_setup_psr(struct dc_link *link,
		const struct dc_stream_state *stream, struct psr_config *psr_config,
		struct psr_context *psr_context)
{
	struct dc  *core_dc = link->ctx->dc;
	struct dmcu *dmcu = core_dc->res_pool->dmcu;
	int i;

	psr_context->controllerId = CONTROLLER_ID_UNDEFINED;

	if (link != NULL &&
		dmcu != NULL) {
		/* updateSinkPsrDpcdConfig*/
		union dpcd_psr_configuration psr_configuration;

		memset(&psr_configuration, 0, sizeof(psr_configuration));

		psr_configuration.bits.ENABLE                    = 1;
		psr_configuration.bits.CRC_VERIFICATION          = 1;
		psr_configuration.bits.FRAME_CAPTURE_INDICATION  =
				psr_config->psr_frame_capture_indication_req;

		/* Check for PSR v2*/
		if (psr_config->psr_version == 0x2) {
			/* For PSR v2 selective update.
			 * Indicates whether sink should start capturing
			 * immediately following active scan line,
			 * or starting with the 2nd active scan line.
			 */
			psr_configuration.bits.LINE_CAPTURE_INDICATION = 0;
			/*For PSR v2, determines whether Sink should generate
			 * IRQ_HPD when CRC mismatch is detected.
			 */
			psr_configuration.bits.IRQ_HPD_WITH_CRC_ERROR    = 1;
		}

		dm_helpers_dp_write_dpcd(
			link->ctx,
			link,
			368,
			&psr_configuration.raw,
			sizeof(psr_configuration.raw));

		psr_context->channel = link->ddc->ddc_pin->hw_info.ddc_channel;
		psr_context->transmitterId = link->link_enc->transmitter;
		psr_context->engineId = link->link_enc->preferred_engine;

		for (i = 0; i < MAX_PIPES; i++) {
			if (core_dc->current_state->res_ctx.pipe_ctx[i].stream
					== stream) {
				/* dmcu -1 for all controller id values,
				 * therefore +1 here
				 */
				psr_context->controllerId =
					core_dc->current_state->res_ctx.
					pipe_ctx[i].stream_res.tg->inst + 1;
				break;
			}
		}

		/* Hardcoded for now.  Can be Pcie or Uniphy (or Unknown)*/
		psr_context->phyType = PHY_TYPE_UNIPHY;
		/*PhyId is associated with the transmitter id*/
		psr_context->smuPhyId = link->link_enc->transmitter;

		psr_context->crtcTimingVerticalTotal = stream->timing.v_total;
		psr_context->vsyncRateHz = div64_u64(div64_u64((stream->
						timing.pix_clk_khz * 1000),
						stream->timing.v_total),
						stream->timing.h_total);

		psr_context->psrSupportedDisplayConfig = true;
		psr_context->psrExitLinkTrainingRequired =
			psr_config->psr_exit_link_training_required;
		psr_context->sdpTransmitLineNumDeadline =
			psr_config->psr_sdp_transmit_line_num_deadline;
		psr_context->psrFrameCaptureIndicationReq =
			psr_config->psr_frame_capture_indication_req;

		psr_context->skipPsrWaitForPllLock = 0; /* only = 1 in KV */

		psr_context->numberOfControllers =
				link->dc->res_pool->res_cap->num_timing_generator;

		psr_context->rfb_update_auto_en = true;

		/* 2 frames before enter PSR. */
		psr_context->timehyst_frames = 2;
		/* half a frame
		 * (units in 100 lines, i.e. a value of 1 represents 100 lines)
		 */
		psr_context->hyst_lines = stream->timing.v_total / 2 / 100;
		psr_context->aux_repeats = 10;

		psr_context->psr_level.u32all = 0;

#if defined(CONFIG_DRM_AMD_DC_DCN1_0)
		/*skip power down the single pipe since it blocks the cstate*/
		if (ASIC_REV_IS_RAVEN(link->ctx->asic_id.hw_internal_rev))
			psr_context->psr_level.bits.SKIP_CRTC_DISABLE = true;
#endif

		/* SMU will perform additional powerdown sequence.
		 * For unsupported ASICs, set psr_level flag to skip PSR
		 *  static screen notification to SMU.
		 *  (Always set for DAL2, did not check ASIC)
		 */
		psr_context->psr_level.bits.SKIP_SMU_NOTIFICATION = 1;

		/* Complete PSR entry before aborting to prevent intermittent
		 * freezes on certain eDPs
		 */
		psr_context->psr_level.bits.DISABLE_PSR_ENTRY_ABORT = 1;

		/* Controls additional delay after remote frame capture before
		 * continuing power down, default = 0
		 */
		psr_context->frame_delay = 0;

		link->psr_enabled = true;
		dmcu->funcs->setup_psr(dmcu, link, psr_context);
		return true;
	} else
		return false;

}

const struct dc_link_status *dc_link_get_status(const struct dc_link *link)
{
	return &link->link_status;
}

void core_link_resume(struct dc_link *link)
{
	if (link->connector_signal != SIGNAL_TYPE_VIRTUAL)
		program_hpd_filter(link);
}

static struct fixed31_32 get_pbn_per_slot(struct dc_stream_state *stream)
{
	struct dc_link_settings *link_settings =
			&stream->sink->link->cur_link_settings;
	uint32_t link_rate_in_mbps =
			link_settings->link_rate * LINK_RATE_REF_FREQ_IN_MHZ;
	struct fixed31_32 mbps = dal_fixed31_32_from_int(
			link_rate_in_mbps * link_settings->lane_count);

	return dal_fixed31_32_div_int(mbps, 54);
}

static int get_color_depth(enum dc_color_depth color_depth)
{
	switch (color_depth) {
	case COLOR_DEPTH_666: return 6;
	case COLOR_DEPTH_888: return 8;
	case COLOR_DEPTH_101010: return 10;
	case COLOR_DEPTH_121212: return 12;
	case COLOR_DEPTH_141414: return 14;
	case COLOR_DEPTH_161616: return 16;
	default: return 0;
	}
}

static struct fixed31_32 get_pbn_from_timing(struct pipe_ctx *pipe_ctx)
{
	uint32_t bpc;
	uint64_t kbps;
	struct fixed31_32 peak_kbps;
	uint32_t numerator;
	uint32_t denominator;

	bpc = get_color_depth(pipe_ctx->stream_res.pix_clk_params.color_depth);
	kbps = pipe_ctx->stream_res.pix_clk_params.requested_pix_clk * bpc * 3;

	/*
	 * margin 5300ppm + 300ppm ~ 0.6% as per spec, factor is 1.006
	 * The unit of 54/64Mbytes/sec is an arbitrary unit chosen based on
	 * common multiplier to render an integer PBN for all link rate/lane
	 * counts combinations
	 * calculate
	 * peak_kbps *= (1006/1000)
	 * peak_kbps *= (64/54)
	 * peak_kbps *= 8    convert to bytes
	 */

	numerator = 64 * PEAK_FACTOR_X1000;
	denominator = 54 * 8 * 1000 * 1000;
	kbps *= numerator;
	peak_kbps = dal_fixed31_32_from_fraction(kbps, denominator);

	return peak_kbps;
}

static void update_mst_stream_alloc_table(
	struct dc_link *link,
	struct stream_encoder *stream_enc,
	const struct dp_mst_stream_allocation_table *proposed_table)
{
	struct link_mst_stream_allocation work_table[MAX_CONTROLLER_NUM] = {
			{ 0 } };
	struct link_mst_stream_allocation *dc_alloc;

	int i;
	int j;

	/* if DRM proposed_table has more than one new payload */
	ASSERT(proposed_table->stream_count -
			link->mst_stream_alloc_table.stream_count < 2);

	/* copy proposed_table to link, add stream encoder */
	for (i = 0; i < proposed_table->stream_count; i++) {

		for (j = 0; j < link->mst_stream_alloc_table.stream_count; j++) {
			dc_alloc =
			&link->mst_stream_alloc_table.stream_allocations[j];

			if (dc_alloc->vcp_id ==
				proposed_table->stream_allocations[i].vcp_id) {

				work_table[i] = *dc_alloc;
				break; /* exit j loop */
			}
		}

		/* new vcp_id */
		if (j == link->mst_stream_alloc_table.stream_count) {
			work_table[i].vcp_id =
				proposed_table->stream_allocations[i].vcp_id;
			work_table[i].slot_count =
				proposed_table->stream_allocations[i].slot_count;
			work_table[i].stream_enc = stream_enc;
		}
	}

	/* update link->mst_stream_alloc_table with work_table */
	link->mst_stream_alloc_table.stream_count =
			proposed_table->stream_count;
	for (i = 0; i < MAX_CONTROLLER_NUM; i++)
		link->mst_stream_alloc_table.stream_allocations[i] =
				work_table[i];
}

/* convert link_mst_stream_alloc_table to dm dp_mst_stream_alloc_table
 * because stream_encoder is not exposed to dm
 */
static enum dc_status allocate_mst_payload(struct pipe_ctx *pipe_ctx)
{
	struct dc_stream_state *stream = pipe_ctx->stream;
	struct dc_link *link = stream->sink->link;
	struct link_encoder *link_encoder = link->link_enc;
	struct stream_encoder *stream_encoder = pipe_ctx->stream_res.stream_enc;
	struct dp_mst_stream_allocation_table proposed_table = {0};
	struct fixed31_32 avg_time_slots_per_mtp;
	struct fixed31_32 pbn;
	struct fixed31_32 pbn_per_slot;
	uint8_t i;

	/* enable_link_dp_mst already check link->enabled_stream_count
	 * and stream is in link->stream[]. This is called during set mode,
	 * stream_enc is available.
	 */

	/* get calculate VC payload for stream: stream_alloc */
	if (dm_helpers_dp_mst_write_payload_allocation_table(
		stream->ctx,
		stream,
		&proposed_table,
		true)) {
		update_mst_stream_alloc_table(
					link, pipe_ctx->stream_res.stream_enc, &proposed_table);
	}
	else
		dm_logger_write(link->ctx->logger, LOG_WARNING,
				"Failed to update"
				"MST allocation table for"
				"pipe idx:%d\n",
				pipe_ctx->pipe_idx);

	dm_logger_write(link->ctx->logger, LOG_MST,
			"%s  "
			"stream_count: %d: \n ",
			__func__,
			link->mst_stream_alloc_table.stream_count);

	for (i = 0; i < MAX_CONTROLLER_NUM; i++) {
		dm_logger_write(link->ctx->logger, LOG_MST,
		"stream_enc[%d]: 0x%x      "
		"stream[%d].vcp_id: %d      "
		"stream[%d].slot_count: %d\n",
		i,
		link->mst_stream_alloc_table.stream_allocations[i].stream_enc,
		i,
		link->mst_stream_alloc_table.stream_allocations[i].vcp_id,
		i,
		link->mst_stream_alloc_table.stream_allocations[i].slot_count);
	}

	ASSERT(proposed_table.stream_count > 0);

	/* program DP source TX for payload */
	link_encoder->funcs->update_mst_stream_allocation_table(
		link_encoder,
		&link->mst_stream_alloc_table);

	/* send down message */
	dm_helpers_dp_mst_poll_for_allocation_change_trigger(
			stream->ctx,
			stream);

	dm_helpers_dp_mst_send_payload_allocation(
			stream->ctx,
			stream,
			true);

	/* slot X.Y for only current stream */
	pbn_per_slot = get_pbn_per_slot(stream);
	pbn = get_pbn_from_timing(pipe_ctx);
	avg_time_slots_per_mtp = dal_fixed31_32_div(pbn, pbn_per_slot);

	stream_encoder->funcs->set_mst_bandwidth(
		stream_encoder,
		avg_time_slots_per_mtp);

	return DC_OK;

}

static enum dc_status deallocate_mst_payload(struct pipe_ctx *pipe_ctx)
{
	struct dc_stream_state *stream = pipe_ctx->stream;
	struct dc_link *link = stream->sink->link;
	struct link_encoder *link_encoder = link->link_enc;
	struct stream_encoder *stream_encoder = pipe_ctx->stream_res.stream_enc;
	struct dp_mst_stream_allocation_table proposed_table = {0};
	struct fixed31_32 avg_time_slots_per_mtp = dal_fixed31_32_from_int(0);
	uint8_t i;
	bool mst_mode = (link->type == dc_connection_mst_branch);

	/* deallocate_mst_payload is called before disable link. When mode or
	 * disable/enable monitor, new stream is created which is not in link
	 * stream[] yet. For this, payload is not allocated yet, so de-alloc
	 * should not done. For new mode set, map_resources will get engine
	 * for new stream, so stream_enc->id should be validated until here.
	 */

	/* slot X.Y */
	stream_encoder->funcs->set_mst_bandwidth(
		stream_encoder,
		avg_time_slots_per_mtp);

	/* TODO: which component is responsible for remove payload table? */
	if (mst_mode) {
		if (dm_helpers_dp_mst_write_payload_allocation_table(
				stream->ctx,
				stream,
				&proposed_table,
				false)) {

			update_mst_stream_alloc_table(
				link, pipe_ctx->stream_res.stream_enc, &proposed_table);
		}
		else {
				dm_logger_write(link->ctx->logger, LOG_WARNING,
						"Failed to update"
						"MST allocation table for"
						"pipe idx:%d\n",
						pipe_ctx->pipe_idx);
		}
	}

	dm_logger_write(link->ctx->logger, LOG_MST,
			"%s"
			"stream_count: %d: ",
			__func__,
			link->mst_stream_alloc_table.stream_count);

	for (i = 0; i < MAX_CONTROLLER_NUM; i++) {
		dm_logger_write(link->ctx->logger, LOG_MST,
		"stream_enc[%d]: 0x%x      "
		"stream[%d].vcp_id: %d      "
		"stream[%d].slot_count: %d\n",
		i,
		link->mst_stream_alloc_table.stream_allocations[i].stream_enc,
		i,
		link->mst_stream_alloc_table.stream_allocations[i].vcp_id,
		i,
		link->mst_stream_alloc_table.stream_allocations[i].slot_count);
	}

	link_encoder->funcs->update_mst_stream_allocation_table(
		link_encoder,
		&link->mst_stream_alloc_table);

	if (mst_mode) {
		dm_helpers_dp_mst_poll_for_allocation_change_trigger(
			stream->ctx,
			stream);

		dm_helpers_dp_mst_send_payload_allocation(
			stream->ctx,
			stream,
			false);
	}

	return DC_OK;
}

void core_link_enable_stream(
		struct dc_state *state,
		struct pipe_ctx *pipe_ctx)
{
	struct dc  *core_dc = pipe_ctx->stream->ctx->dc;

	enum dc_status status = enable_link(state, pipe_ctx);

	if (status != DC_OK) {
			dm_logger_write(pipe_ctx->stream->ctx->logger,
			LOG_WARNING, "enabling link %u failed: %d\n",
			pipe_ctx->stream->sink->link->link_index,
			status);

			/* Abort stream enable *unless* the failure was due to
			 * DP link training - some DP monitors will recover and
			 * show the stream anyway. But MST displays can't proceed
			 * without link training.
			 */
			if (status != DC_FAIL_DP_LINK_TRAINING ||
					pipe_ctx->stream->signal == SIGNAL_TYPE_DISPLAY_PORT_MST) {
				BREAK_TO_DEBUGGER();
				return;
			}
	}

	/* turn off otg test pattern if enable */
	pipe_ctx->stream_res.tg->funcs->set_test_pattern(pipe_ctx->stream_res.tg,
			CONTROLLER_DP_TEST_PATTERN_VIDEOMODE,
			COLOR_DEPTH_UNDEFINED);

	core_dc->hwss.enable_stream(pipe_ctx);

	if (pipe_ctx->stream->signal == SIGNAL_TYPE_DISPLAY_PORT_MST)
		allocate_mst_payload(pipe_ctx);

	if (dc_is_dp_signal(pipe_ctx->stream->signal))
		core_dc->hwss.unblank_stream(pipe_ctx,
			&pipe_ctx->stream->sink->link->cur_link_settings);
}

void core_link_disable_stream(struct pipe_ctx *pipe_ctx, int option)
{
	struct dc  *core_dc = pipe_ctx->stream->ctx->dc;

	if (pipe_ctx->stream->signal == SIGNAL_TYPE_DISPLAY_PORT_MST)
		deallocate_mst_payload(pipe_ctx);

	core_dc->hwss.disable_stream(pipe_ctx, option);

	disable_link(pipe_ctx->stream->sink->link, pipe_ctx->stream->signal);
}

void core_link_set_avmute(struct pipe_ctx *pipe_ctx, bool enable)
{
	struct dc  *core_dc = pipe_ctx->stream->ctx->dc;

	if (pipe_ctx->stream->signal != SIGNAL_TYPE_HDMI_TYPE_A)
		return;

	core_dc->hwss.set_avmute(pipe_ctx, enable);
}
<|MERGE_RESOLUTION|>--- conflicted
+++ resolved
@@ -1801,11 +1801,7 @@
 		link->link_enc->funcs->disable_output(link->link_enc, signal, link);
 }
 
-<<<<<<< HEAD
-bool dp_active_dongle_validate_timing(
-=======
 static bool dp_active_dongle_validate_timing(
->>>>>>> d8a5b805
 		const struct dc_crtc_timing *timing,
 		const struct dc_dongle_caps *dongle_caps)
 {
@@ -1837,11 +1833,8 @@
 	/* Check Color Depth and Pixel Clock */
 	if (timing->pixel_encoding == PIXEL_ENCODING_YCBCR420)
 		required_pix_clk /= 2;
-<<<<<<< HEAD
-=======
 	else if (timing->pixel_encoding == PIXEL_ENCODING_YCBCR422)
 		required_pix_clk = required_pix_clk * 2 / 3;
->>>>>>> d8a5b805
 
 	switch (timing->display_color_depth) {
 	case COLOR_DEPTH_666:
