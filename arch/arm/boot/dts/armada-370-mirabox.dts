/*
 * Device Tree file for Globalscale Mirabox
 *
 * Gregory CLEMENT <gregory.clement@free-electrons.com>
 *
 * This file is licensed under the terms of the GNU General Public
 * License version 2.  This program is licensed "as is" without any
 * warranty of any kind, whether express or implied.
 */

/dts-v1/;
/include/ "armada-370.dtsi"

/ {
	model = "Globalscale Mirabox";
	compatible = "globalscale,mirabox", "marvell,armada370", "marvell,armada-370-xp";

	chosen {
		bootargs = "console=ttyS0,115200 earlyprintk";
	};

	memory {
		device_type = "memory";
		reg = <0x00000000 0x20000000>; /* 512 MB */
	};

	soc {
		internal-regs {
			serial@12000 {
				clock-frequency = <200000000>;
				status = "okay";
			};
			timer@20300 {
				clock-frequency = <600000000>;
				status = "okay";
			};

			pinctrl {
				pwr_led_pin: pwr-led-pin {
					marvell,pins = "mpp63";
					marvell,function = "gpo";
				};

				stat_led_pins: stat-led-pins {
					marvell,pins = "mpp64", "mpp65";
					marvell,function = "gpio";
				};
			};

			gpio_leds {
				compatible = "gpio-leds";
				pinctrl-names = "default";
				pinctrl-0 = <&pwr_led_pin &stat_led_pins>;

				green_pwr_led {
					label = "mirabox:green:pwr";
					gpios = <&gpio1 31 1>;
					linux,default-trigger = "heartbeat";
				};

				blue_stat_led {
					label = "mirabox:blue:stat";
					gpios = <&gpio2 0 1>;
					linux,default-trigger = "cpu0";
				};

				green_stat_led {
					label = "mirabox:green:stat";
					gpios = <&gpio2 1 1>;
					default-state = "off";
				};
			};

			mdio {
				phy0: ethernet-phy@0 {
					reg = <0>;
				};

				phy1: ethernet-phy@1 {
					reg = <1>;
				};
			};
			ethernet@70000 {
				status = "okay";
				phy = <&phy0>;
				phy-mode = "rgmii-id";
			};
			ethernet@74000 {
				status = "okay";
				phy = <&phy1>;
				phy-mode = "rgmii-id";
			};
<<<<<<< HEAD
		};
		ethernet@d0070000 {
			status = "okay";
			phy = <&phy0>;
			phy-mode = "rgmii-id";
		};
		ethernet@d0074000 {
			status = "okay";
			phy = <&phy1>;
			phy-mode = "rgmii-id";
		};

		mvsdio@d00d4000 {
			pinctrl-0 = <&sdio_pins3>;
			pinctrl-names = "default";
			status = "okay";
			/*
			 * No CD or WP GPIOs: SDIO interface used for
			 * Wifi/Bluetooth chip
			 */
		};

		usb@d0050000 {
			status = "okay";
		};
=======
>>>>>>> 4183bef2

			mvsdio@d4000 {
				pinctrl-0 = <&sdio_pins3>;
				pinctrl-names = "default";
				status = "okay";
				/*
				 * No CD or WP GPIOs: SDIO interface used for
				 * Wifi/Bluetooth chip
				 */
			};

			usb@50000 {
				status = "okay";
			};

			usb@51000 {
				status = "okay";
			};

			i2c@11000 {
				status = "okay";
				clock-frequency = <100000>;
				pca9505: pca9505@25 {
					compatible = "nxp,pca9505";
					gpio-controller;
					#gpio-cells = <2>;
					reg = <0x25>;
				};
			};

			pcie-controller {
				status = "okay";

				/* Internal mini-PCIe connector */
				pcie@1,0 {
					/* Port 0, Lane 0 */
					status = "okay";
				};

				/* Connected on the PCB to a USB 3.0 XHCI controller */
				pcie@2,0 {
					/* Port 1, Lane 0 */
					status = "okay";
				};
			};
		};
	};
};<|MERGE_RESOLUTION|>--- conflicted
+++ resolved
@@ -90,34 +90,6 @@
 				phy = <&phy1>;
 				phy-mode = "rgmii-id";
 			};
-<<<<<<< HEAD
-		};
-		ethernet@d0070000 {
-			status = "okay";
-			phy = <&phy0>;
-			phy-mode = "rgmii-id";
-		};
-		ethernet@d0074000 {
-			status = "okay";
-			phy = <&phy1>;
-			phy-mode = "rgmii-id";
-		};
-
-		mvsdio@d00d4000 {
-			pinctrl-0 = <&sdio_pins3>;
-			pinctrl-names = "default";
-			status = "okay";
-			/*
-			 * No CD or WP GPIOs: SDIO interface used for
-			 * Wifi/Bluetooth chip
-			 */
-		};
-
-		usb@d0050000 {
-			status = "okay";
-		};
-=======
->>>>>>> 4183bef2
 
 			mvsdio@d4000 {
 				pinctrl-0 = <&sdio_pins3>;
