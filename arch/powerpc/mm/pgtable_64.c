--- conflicted
+++ resolved
@@ -65,73 +65,6 @@
 /*
  * partition table and process table for ISA 3.0
  */
-<<<<<<< HEAD
-int map_kernel_page(unsigned long ea, unsigned long pa, unsigned long flags)
-{
-	pgd_t *pgdp;
-	pud_t *pudp;
-	pmd_t *pmdp;
-	pte_t *ptep;
-
-	if (slab_is_available()) {
-		pgdp = pgd_offset_k(ea);
-		pudp = pud_alloc(&init_mm, pgdp, ea);
-		if (!pudp)
-			return -ENOMEM;
-		pmdp = pmd_alloc(&init_mm, pudp, ea);
-		if (!pmdp)
-			return -ENOMEM;
-		ptep = pte_alloc_kernel(pmdp, ea);
-		if (!ptep)
-			return -ENOMEM;
-		set_pte_at(&init_mm, ea, ptep, pfn_pte(pa >> PAGE_SHIFT,
-							  __pgprot(flags)));
-	} else {
-#ifdef CONFIG_PPC_MMU_NOHASH
-		pgdp = pgd_offset_k(ea);
-#ifdef PUD_TABLE_SIZE
-		if (pgd_none(*pgdp)) {
-			pudp = early_alloc_pgtable(PUD_TABLE_SIZE);
-			BUG_ON(pudp == NULL);
-			pgd_populate(&init_mm, pgdp, pudp);
-		}
-#endif /* PUD_TABLE_SIZE */
-		pudp = pud_offset(pgdp, ea);
-		if (pud_none(*pudp)) {
-			pmdp = early_alloc_pgtable(PMD_TABLE_SIZE);
-			BUG_ON(pmdp == NULL);
-			pud_populate(&init_mm, pudp, pmdp);
-		}
-		pmdp = pmd_offset(pudp, ea);
-		if (!pmd_present(*pmdp)) {
-			ptep = early_alloc_pgtable(PAGE_SIZE);
-			BUG_ON(ptep == NULL);
-			pmd_populate_kernel(&init_mm, pmdp, ptep);
-		}
-		ptep = pte_offset_kernel(pmdp, ea);
-		set_pte_at(&init_mm, ea, ptep, pfn_pte(pa >> PAGE_SHIFT,
-							  __pgprot(flags)));
-#else /* CONFIG_PPC_MMU_NOHASH */
-		/*
-		 * If the mm subsystem is not fully up, we cannot create a
-		 * linux page table entry for this mapping.  Simply bolt an
-		 * entry in the hardware page table.
-		 *
-		 */
-		if (htab_bolt_mapping(ea, ea + PAGE_SIZE, pa, flags,
-				      mmu_io_psize, mmu_kernel_ssize)) {
-			printk(KERN_ERR "Failed to do bolted mapping IO "
-			       "memory at %016lx !\n", pa);
-			return -ENOMEM;
-		}
-#endif /* !CONFIG_PPC_MMU_NOHASH */
-	}
-
-	smp_wmb();
-	return 0;
-}
-
-=======
 struct prtb_entry *process_tb;
 struct patb_entry *partition_tb;
 /*
@@ -179,7 +112,6 @@
 #else /* !CONFIG_PPC_BOOK3S_64 */
 unsigned long ioremap_bot = IOREMAP_BASE;
 #endif
->>>>>>> 138a0764
 
 /**
  * __ioremap_at - Low level function to establish the page tables
@@ -499,379 +431,4 @@
 		kmem_cache_free(PGT_CACHE(shift), table);
 	}
 }
-<<<<<<< HEAD
-#endif
-#endif /* CONFIG_PPC_64K_PAGES */
-
-#ifdef CONFIG_TRANSPARENT_HUGEPAGE
-
-/*
- * This is called when relaxing access to a hugepage. It's also called in the page
- * fault path when we don't hit any of the major fault cases, ie, a minor
- * update of _PAGE_ACCESSED, _PAGE_DIRTY, etc... The generic code will have
- * handled those two for us, we additionally deal with missing execute
- * permission here on some processors
- */
-int pmdp_set_access_flags(struct vm_area_struct *vma, unsigned long address,
-			  pmd_t *pmdp, pmd_t entry, int dirty)
-{
-	int changed;
-#ifdef CONFIG_DEBUG_VM
-	WARN_ON(!pmd_trans_huge(*pmdp));
-	assert_spin_locked(&vma->vm_mm->page_table_lock);
-#endif
-	changed = !pmd_same(*(pmdp), entry);
-	if (changed) {
-		__ptep_set_access_flags(pmdp_ptep(pmdp), pmd_pte(entry));
-		/*
-		 * Since we are not supporting SW TLB systems, we don't
-		 * have any thing similar to flush_tlb_page_nohash()
-		 */
-	}
-	return changed;
-}
-
-unsigned long pmd_hugepage_update(struct mm_struct *mm, unsigned long addr,
-				  pmd_t *pmdp, unsigned long clr,
-				  unsigned long set)
-{
-
-	unsigned long old, tmp;
-
-#ifdef CONFIG_DEBUG_VM
-	WARN_ON(!pmd_trans_huge(*pmdp));
-	assert_spin_locked(&mm->page_table_lock);
-#endif
-
-#ifdef PTE_ATOMIC_UPDATES
-	__asm__ __volatile__(
-	"1:	ldarx	%0,0,%3\n\
-		andi.	%1,%0,%6\n\
-		bne-	1b \n\
-		andc	%1,%0,%4 \n\
-		or	%1,%1,%7\n\
-		stdcx.	%1,0,%3 \n\
-		bne-	1b"
-	: "=&r" (old), "=&r" (tmp), "=m" (*pmdp)
-	: "r" (pmdp), "r" (clr), "m" (*pmdp), "i" (_PAGE_BUSY), "r" (set)
-	: "cc" );
-#else
-	old = pmd_val(*pmdp);
-	*pmdp = __pmd((old & ~clr) | set);
-#endif
-	trace_hugepage_update(addr, old, clr, set);
-	if (old & _PAGE_HASHPTE)
-		hpte_do_hugepage_flush(mm, addr, pmdp, old);
-	return old;
-}
-
-pmd_t pmdp_collapse_flush(struct vm_area_struct *vma, unsigned long address,
-			  pmd_t *pmdp)
-{
-	pmd_t pmd;
-
-	VM_BUG_ON(address & ~HPAGE_PMD_MASK);
-	VM_BUG_ON(pmd_trans_huge(*pmdp));
-
-	pmd = *pmdp;
-	pmd_clear(pmdp);
-	/*
-	 * Wait for all pending hash_page to finish. This is needed
-	 * in case of subpage collapse. When we collapse normal pages
-	 * to hugepage, we first clear the pmd, then invalidate all
-	 * the PTE entries. The assumption here is that any low level
-	 * page fault will see a none pmd and take the slow path that
-	 * will wait on mmap_sem. But we could very well be in a
-	 * hash_page with local ptep pointer value. Such a hash page
-	 * can result in adding new HPTE entries for normal subpages.
-	 * That means we could be modifying the page content as we
-	 * copy them to a huge page. So wait for parallel hash_page
-	 * to finish before invalidating HPTE entries. We can do this
-	 * by sending an IPI to all the cpus and executing a dummy
-	 * function there.
-	 */
-	kick_all_cpus_sync();
-	/*
-	 * Now invalidate the hpte entries in the range
-	 * covered by pmd. This make sure we take a
-	 * fault and will find the pmd as none, which will
-	 * result in a major fault which takes mmap_sem and
-	 * hence wait for collapse to complete. Without this
-	 * the __collapse_huge_page_copy can result in copying
-	 * the old content.
-	 */
-	flush_tlb_pmd_range(vma->vm_mm, &pmd, address);
-	return pmd;
-}
-
-int pmdp_test_and_clear_young(struct vm_area_struct *vma,
-			      unsigned long address, pmd_t *pmdp)
-{
-	return __pmdp_test_and_clear_young(vma->vm_mm, address, pmdp);
-}
-
-/*
- * We currently remove entries from the hashtable regardless of whether
- * the entry was young or dirty. The generic routines only flush if the
- * entry was young or dirty which is not good enough.
- *
- * We should be more intelligent about this but for the moment we override
- * these functions and force a tlb flush unconditionally
- */
-int pmdp_clear_flush_young(struct vm_area_struct *vma,
-				  unsigned long address, pmd_t *pmdp)
-{
-	return __pmdp_test_and_clear_young(vma->vm_mm, address, pmdp);
-}
-
-/*
- * We want to put the pgtable in pmd and use pgtable for tracking
- * the base page size hptes
- */
-void pgtable_trans_huge_deposit(struct mm_struct *mm, pmd_t *pmdp,
-				pgtable_t pgtable)
-{
-	pgtable_t *pgtable_slot;
-	assert_spin_locked(&mm->page_table_lock);
-	/*
-	 * we store the pgtable in the second half of PMD
-	 */
-	pgtable_slot = (pgtable_t *)pmdp + PTRS_PER_PMD;
-	*pgtable_slot = pgtable;
-	/*
-	 * expose the deposited pgtable to other cpus.
-	 * before we set the hugepage PTE at pmd level
-	 * hash fault code looks at the deposted pgtable
-	 * to store hash index values.
-	 */
-	smp_wmb();
-}
-
-pgtable_t pgtable_trans_huge_withdraw(struct mm_struct *mm, pmd_t *pmdp)
-{
-	pgtable_t pgtable;
-	pgtable_t *pgtable_slot;
-
-	assert_spin_locked(&mm->page_table_lock);
-	pgtable_slot = (pgtable_t *)pmdp + PTRS_PER_PMD;
-	pgtable = *pgtable_slot;
-	/*
-	 * Once we withdraw, mark the entry NULL.
-	 */
-	*pgtable_slot = NULL;
-	/*
-	 * We store HPTE information in the deposited PTE fragment.
-	 * zero out the content on withdraw.
-	 */
-	memset(pgtable, 0, PTE_FRAG_SIZE);
-	return pgtable;
-}
-
-void pmdp_huge_split_prepare(struct vm_area_struct *vma,
-			     unsigned long address, pmd_t *pmdp)
-{
-	VM_BUG_ON(address & ~HPAGE_PMD_MASK);
-	VM_BUG_ON(REGION_ID(address) != USER_REGION_ID);
-
-	/*
-	 * We can't mark the pmd none here, because that will cause a race
-	 * against exit_mmap. We need to continue mark pmd TRANS HUGE, while
-	 * we spilt, but at the same time we wan't rest of the ppc64 code
-	 * not to insert hash pte on this, because we will be modifying
-	 * the deposited pgtable in the caller of this function. Hence
-	 * clear the _PAGE_USER so that we move the fault handling to
-	 * higher level function and that will serialize against ptl.
-	 * We need to flush existing hash pte entries here even though,
-	 * the translation is still valid, because we will withdraw
-	 * pgtable_t after this.
-	 */
-	pmd_hugepage_update(vma->vm_mm, address, pmdp, _PAGE_USER, 0);
-}
-
-
-/*
- * set a new huge pmd. We should not be called for updating
- * an existing pmd entry. That should go via pmd_hugepage_update.
- */
-void set_pmd_at(struct mm_struct *mm, unsigned long addr,
-		pmd_t *pmdp, pmd_t pmd)
-{
-#ifdef CONFIG_DEBUG_VM
-	WARN_ON((pmd_val(*pmdp) & (_PAGE_PRESENT | _PAGE_USER)) ==
-		(_PAGE_PRESENT | _PAGE_USER));
-	assert_spin_locked(&mm->page_table_lock);
-	WARN_ON(!pmd_trans_huge(pmd));
-#endif
-	trace_hugepage_set_pmd(addr, pmd_val(pmd));
-	return set_pte_at(mm, addr, pmdp_ptep(pmdp), pmd_pte(pmd));
-}
-
-/*
- * We use this to invalidate a pmdp entry before switching from a
- * hugepte to regular pmd entry.
- */
-void pmdp_invalidate(struct vm_area_struct *vma, unsigned long address,
-		     pmd_t *pmdp)
-{
-	pmd_hugepage_update(vma->vm_mm, address, pmdp, _PAGE_PRESENT, 0);
-
-	/*
-	 * This ensures that generic code that rely on IRQ disabling
-	 * to prevent a parallel THP split work as expected.
-	 */
-	kick_all_cpus_sync();
-}
-
-/*
- * A linux hugepage PMD was changed and the corresponding hash table entries
- * neesd to be flushed.
- */
-void hpte_do_hugepage_flush(struct mm_struct *mm, unsigned long addr,
-			    pmd_t *pmdp, unsigned long old_pmd)
-{
-	int ssize;
-	unsigned int psize;
-	unsigned long vsid;
-	unsigned long flags = 0;
-	const struct cpumask *tmp;
-
-	/* get the base page size,vsid and segment size */
-#ifdef CONFIG_DEBUG_VM
-	psize = get_slice_psize(mm, addr);
-	BUG_ON(psize == MMU_PAGE_16M);
-#endif
-	if (old_pmd & _PAGE_COMBO)
-		psize = MMU_PAGE_4K;
-	else
-		psize = MMU_PAGE_64K;
-
-	if (!is_kernel_addr(addr)) {
-		ssize = user_segment_size(addr);
-		vsid = get_vsid(mm->context.id, addr, ssize);
-		WARN_ON(vsid == 0);
-	} else {
-		vsid = get_kernel_vsid(addr, mmu_kernel_ssize);
-		ssize = mmu_kernel_ssize;
-	}
-
-	tmp = cpumask_of(smp_processor_id());
-	if (cpumask_equal(mm_cpumask(mm), tmp))
-		flags |= HPTE_LOCAL_UPDATE;
-
-	return flush_hash_hugepage(vsid, addr, pmdp, psize, ssize, flags);
-}
-
-static pmd_t pmd_set_protbits(pmd_t pmd, pgprot_t pgprot)
-{
-	return __pmd(pmd_val(pmd) | pgprot_val(pgprot));
-}
-
-pmd_t pfn_pmd(unsigned long pfn, pgprot_t pgprot)
-{
-	unsigned long pmdv;
-
-	pmdv = (pfn << PTE_RPN_SHIFT) & PTE_RPN_MASK;
-	return pmd_set_protbits(__pmd(pmdv), pgprot);
-}
-
-pmd_t mk_pmd(struct page *page, pgprot_t pgprot)
-{
-	return pfn_pmd(page_to_pfn(page), pgprot);
-}
-
-pmd_t pmd_modify(pmd_t pmd, pgprot_t newprot)
-{
-	unsigned long pmdv;
-
-	pmdv = pmd_val(pmd);
-	pmdv &= _HPAGE_CHG_MASK;
-	return pmd_set_protbits(__pmd(pmdv), newprot);
-}
-
-/*
- * This is called at the end of handling a user page fault, when the
- * fault has been handled by updating a HUGE PMD entry in the linux page tables.
- * We use it to preload an HPTE into the hash table corresponding to
- * the updated linux HUGE PMD entry.
- */
-void update_mmu_cache_pmd(struct vm_area_struct *vma, unsigned long addr,
-			  pmd_t *pmd)
-{
-	return;
-}
-
-pmd_t pmdp_huge_get_and_clear(struct mm_struct *mm,
-			      unsigned long addr, pmd_t *pmdp)
-{
-	pmd_t old_pmd;
-	pgtable_t pgtable;
-	unsigned long old;
-	pgtable_t *pgtable_slot;
-
-	old = pmd_hugepage_update(mm, addr, pmdp, ~0UL, 0);
-	old_pmd = __pmd(old);
-	/*
-	 * We have pmd == none and we are holding page_table_lock.
-	 * So we can safely go and clear the pgtable hash
-	 * index info.
-	 */
-	pgtable_slot = (pgtable_t *)pmdp + PTRS_PER_PMD;
-	pgtable = *pgtable_slot;
-	/*
-	 * Let's zero out old valid and hash index details
-	 * hash fault look at them.
-	 */
-	memset(pgtable, 0, PTE_FRAG_SIZE);
-	/*
-	 * Serialize against find_linux_pte_or_hugepte which does lock-less
-	 * lookup in page tables with local interrupts disabled. For huge pages
-	 * it casts pmd_t to pte_t. Since format of pte_t is different from
-	 * pmd_t we want to prevent transit from pmd pointing to page table
-	 * to pmd pointing to huge page (and back) while interrupts are disabled.
-	 * We clear pmd to possibly replace it with page table pointer in
-	 * different code paths. So make sure we wait for the parallel
-	 * find_linux_pte_or_hugepage to finish.
-	 */
-	kick_all_cpus_sync();
-	return old_pmd;
-}
-
-int has_transparent_hugepage(void)
-{
-
-	BUILD_BUG_ON_MSG((PMD_SHIFT - PAGE_SHIFT) >= MAX_ORDER,
-		"hugepages can't be allocated by the buddy allocator");
-
-	BUILD_BUG_ON_MSG((PMD_SHIFT - PAGE_SHIFT) < 2,
-			 "We need more than 2 pages to do deferred thp split");
-
-	if (!mmu_has_feature(MMU_FTR_16M_PAGE))
-		return 0;
-	/*
-	 * We support THP only if PMD_SIZE is 16MB.
-	 */
-	if (mmu_psize_defs[MMU_PAGE_16M].shift != PMD_SHIFT)
-		return 0;
-	/*
-	 * We need to make sure that we support 16MB hugepage in a segement
-	 * with base page size 64K or 4K. We only enable THP with a PAGE_SIZE
-	 * of 64K.
-	 */
-	/*
-	 * If we have 64K HPTE, we will be using that by default
-	 */
-	if (mmu_psize_defs[MMU_PAGE_64K].shift &&
-	    (mmu_psize_defs[MMU_PAGE_64K].penc[MMU_PAGE_16M] == -1))
-		return 0;
-	/*
-	 * Ok we only have 4K HPTE
-	 */
-	if (mmu_psize_defs[MMU_PAGE_4K].penc[MMU_PAGE_16M] == -1)
-		return 0;
-
-	return 1;
-}
-#endif /* CONFIG_TRANSPARENT_HUGEPAGE */
-=======
-#endif
->>>>>>> 138a0764
+#endif