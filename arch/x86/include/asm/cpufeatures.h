--- conflicted
+++ resolved
@@ -344,11 +344,8 @@
 /* Intel-defined CPU features, CPUID level 0x00000007:0 (EDX), word 18 */
 #define X86_FEATURE_AVX512_4VNNIW	(18*32+ 2) /* AVX-512 Neural Network Instructions */
 #define X86_FEATURE_AVX512_4FMAPS	(18*32+ 3) /* AVX-512 Multiply Accumulation Single precision */
-<<<<<<< HEAD
+#define X86_FEATURE_MD_CLEAR		(18*32+10) /* VERW clears CPU buffers */
 #define X86_FEATURE_TSX_FORCE_ABORT	(18*32+13) /* "" TSX_FORCE_ABORT */
-=======
-#define X86_FEATURE_MD_CLEAR		(18*32+10) /* VERW clears CPU buffers */
->>>>>>> 95310e34
 #define X86_FEATURE_PCONFIG		(18*32+18) /* Intel PCONFIG */
 #define X86_FEATURE_SPEC_CTRL		(18*32+26) /* "" Speculation Control (IBRS + IBPB) */
 #define X86_FEATURE_INTEL_STIBP		(18*32+27) /* "" Single Thread Indirect Branch Predictors */
