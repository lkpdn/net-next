/*
 * Copyright (C) Sistina Software, Inc.  1997-2003 All rights reserved.
 * Copyright (C) 2004-2006 Red Hat, Inc.  All rights reserved.
 *
 * This copyrighted material is made available to anyone wishing to use,
 * modify, copy, or redistribute it subject to the terms and conditions
 * of the GNU General Public License version 2.
 */

#include <linux/slab.h>
#include <linux/spinlock.h>
#include <linux/completion.h>
#include <linux/buffer_head.h>
#include <linux/pagemap.h>
#include <linux/uio.h>
#include <linux/blkdev.h>
#include <linux/mm.h>
#include <linux/mount.h>
#include <linux/fs.h>
#include <linux/gfs2_ondisk.h>
#include <linux/ext2_fs.h>
#include <linux/crc32.h>
#include <linux/writeback.h>
#include <asm/uaccess.h>
#include <linux/dlm.h>
#include <linux/dlm_plock.h>

#include "gfs2.h"
#include "incore.h"
#include "bmap.h"
#include "dir.h"
#include "glock.h"
#include "glops.h"
#include "inode.h"
#include "log.h"
#include "meta_io.h"
#include "quota.h"
#include "rgrp.h"
#include "trans.h"
#include "util.h"
#include "eaops.h"
#include "ops_address.h"

/**
 * gfs2_llseek - seek to a location in a file
 * @file: the file
 * @offset: the offset
 * @origin: Where to seek from (SEEK_SET, SEEK_CUR, or SEEK_END)
 *
 * SEEK_END requires the glock for the file because it references the
 * file's size.
 *
 * Returns: The new offset, or errno
 */

static loff_t gfs2_llseek(struct file *file, loff_t offset, int origin)
{
	struct gfs2_inode *ip = GFS2_I(file->f_mapping->host);
	struct gfs2_holder i_gh;
	loff_t error;

	if (origin == 2) {
		error = gfs2_glock_nq_init(ip->i_gl, LM_ST_SHARED, LM_FLAG_ANY,
					   &i_gh);
		if (!error) {
			error = generic_file_llseek_unlocked(file, offset, origin);
			gfs2_glock_dq_uninit(&i_gh);
		}
	} else
		error = generic_file_llseek_unlocked(file, offset, origin);

	return error;
}

/**
 * gfs2_readdir - Read directory entries from a directory
 * @file: The directory to read from
 * @dirent: Buffer for dirents
 * @filldir: Function used to do the copying
 *
 * Returns: errno
 */

static int gfs2_readdir(struct file *file, void *dirent, filldir_t filldir)
{
	struct inode *dir = file->f_mapping->host;
	struct gfs2_inode *dip = GFS2_I(dir);
	struct gfs2_holder d_gh;
	u64 offset = file->f_pos;
	int error;

	gfs2_holder_init(dip->i_gl, LM_ST_SHARED, 0, &d_gh);
	error = gfs2_glock_nq(&d_gh);
	if (error) {
		gfs2_holder_uninit(&d_gh);
		return error;
	}

	error = gfs2_dir_read(dir, &offset, dirent, filldir);

	gfs2_glock_dq_uninit(&d_gh);

	file->f_pos = offset;

	return error;
}

/**
 * fsflags_cvt
 * @table: A table of 32 u32 flags
 * @val: a 32 bit value to convert
 *
 * This function can be used to convert between fsflags values and
 * GFS2's own flags values.
 *
 * Returns: the converted flags
 */
static u32 fsflags_cvt(const u32 *table, u32 val)
{
	u32 res = 0;
	while(val) {
		if (val & 1)
			res |= *table;
		table++;
		val >>= 1;
	}
	return res;
}

static const u32 fsflags_to_gfs2[32] = {
	[3] = GFS2_DIF_SYNC,
	[4] = GFS2_DIF_IMMUTABLE,
	[5] = GFS2_DIF_APPENDONLY,
	[7] = GFS2_DIF_NOATIME,
	[12] = GFS2_DIF_EXHASH,
	[14] = GFS2_DIF_INHERIT_JDATA,
};

static const u32 gfs2_to_fsflags[32] = {
	[gfs2fl_Sync] = FS_SYNC_FL,
	[gfs2fl_Immutable] = FS_IMMUTABLE_FL,
	[gfs2fl_AppendOnly] = FS_APPEND_FL,
	[gfs2fl_NoAtime] = FS_NOATIME_FL,
	[gfs2fl_ExHash] = FS_INDEX_FL,
	[gfs2fl_InheritJdata] = FS_JOURNAL_DATA_FL,
};

static int gfs2_get_flags(struct file *filp, u32 __user *ptr)
{
	struct inode *inode = filp->f_path.dentry->d_inode;
	struct gfs2_inode *ip = GFS2_I(inode);
	struct gfs2_holder gh;
	int error;
	u32 fsflags;

	gfs2_holder_init(ip->i_gl, LM_ST_SHARED, 0, &gh);
	error = gfs2_glock_nq(&gh);
	if (error)
		return error;

	fsflags = fsflags_cvt(gfs2_to_fsflags, ip->i_diskflags);
	if (!S_ISDIR(inode->i_mode) && ip->i_diskflags & GFS2_DIF_JDATA)
		fsflags |= FS_JOURNAL_DATA_FL;
	if (put_user(fsflags, ptr))
		error = -EFAULT;

	gfs2_glock_dq(&gh);
	gfs2_holder_uninit(&gh);
	return error;
}

void gfs2_set_inode_flags(struct inode *inode)
{
	struct gfs2_inode *ip = GFS2_I(inode);
	unsigned int flags = inode->i_flags;

	flags &= ~(S_SYNC|S_APPEND|S_IMMUTABLE|S_NOATIME|S_DIRSYNC);
	if (ip->i_diskflags & GFS2_DIF_IMMUTABLE)
		flags |= S_IMMUTABLE;
	if (ip->i_diskflags & GFS2_DIF_APPENDONLY)
		flags |= S_APPEND;
	if (ip->i_diskflags & GFS2_DIF_NOATIME)
		flags |= S_NOATIME;
	if (ip->i_diskflags & GFS2_DIF_SYNC)
		flags |= S_SYNC;
	inode->i_flags = flags;
}

/* Flags that can be set by user space */
#define GFS2_FLAGS_USER_SET (GFS2_DIF_JDATA|			\
			     GFS2_DIF_IMMUTABLE|		\
			     GFS2_DIF_APPENDONLY|		\
			     GFS2_DIF_NOATIME|			\
			     GFS2_DIF_SYNC|			\
			     GFS2_DIF_SYSTEM|			\
			     GFS2_DIF_INHERIT_JDATA)

/**
 * gfs2_set_flags - set flags on an inode
 * @inode: The inode
 * @flags: The flags to set
 * @mask: Indicates which flags are valid
 *
 */
static int do_gfs2_set_flags(struct file *filp, u32 reqflags, u32 mask)
{
	struct inode *inode = filp->f_path.dentry->d_inode;
	struct gfs2_inode *ip = GFS2_I(inode);
	struct gfs2_sbd *sdp = GFS2_SB(inode);
	struct buffer_head *bh;
	struct gfs2_holder gh;
	int error;
	u32 new_flags, flags;

	error = mnt_want_write(filp->f_path.mnt);
	if (error)
		return error;

	error = gfs2_glock_nq_init(ip->i_gl, LM_ST_EXCLUSIVE, 0, &gh);
	if (error)
		goto out_drop_write;

	flags = ip->i_diskflags;
	new_flags = (flags & ~mask) | (reqflags & mask);
	if ((new_flags ^ flags) == 0)
		goto out;

	error = -EINVAL;
	if ((new_flags ^ flags) & ~GFS2_FLAGS_USER_SET)
		goto out;

	error = -EPERM;
	if (IS_IMMUTABLE(inode) && (new_flags & GFS2_DIF_IMMUTABLE))
		goto out;
	if (IS_APPEND(inode) && (new_flags & GFS2_DIF_APPENDONLY))
		goto out;
	if (((new_flags ^ flags) & GFS2_DIF_IMMUTABLE) &&
	    !capable(CAP_LINUX_IMMUTABLE))
		goto out;
	if (!IS_IMMUTABLE(inode)) {
		error = gfs2_permission(inode, MAY_WRITE);
		if (error)
			goto out;
	}
	if ((flags ^ new_flags) & GFS2_DIF_JDATA) {
		if (flags & GFS2_DIF_JDATA)
			gfs2_log_flush(sdp, ip->i_gl);
		error = filemap_fdatawrite(inode->i_mapping);
		if (error)
			goto out;
		error = filemap_fdatawait(inode->i_mapping);
		if (error)
			goto out;
	}
	error = gfs2_trans_begin(sdp, RES_DINODE, 0);
	if (error)
		goto out;
	error = gfs2_meta_inode_buffer(ip, &bh);
	if (error)
		goto out_trans_end;
	gfs2_trans_add_bh(ip->i_gl, bh, 1);
	ip->i_diskflags = new_flags;
	gfs2_dinode_out(ip, bh->b_data);
	brelse(bh);
	gfs2_set_inode_flags(inode);
	gfs2_set_aops(inode);
out_trans_end:
	gfs2_trans_end(sdp);
out:
	gfs2_glock_dq_uninit(&gh);
out_drop_write:
	mnt_drop_write(filp->f_path.mnt);
	return error;
}

static int gfs2_set_flags(struct file *filp, u32 __user *ptr)
{
	struct inode *inode = filp->f_path.dentry->d_inode;
	u32 fsflags, gfsflags;
	if (get_user(fsflags, ptr))
		return -EFAULT;
	gfsflags = fsflags_cvt(fsflags_to_gfs2, fsflags);
	if (!S_ISDIR(inode->i_mode)) {
		if (gfsflags & GFS2_DIF_INHERIT_JDATA)
			gfsflags ^= (GFS2_DIF_JDATA | GFS2_DIF_INHERIT_JDATA);
		return do_gfs2_set_flags(filp, gfsflags, ~0);
	}
	return do_gfs2_set_flags(filp, gfsflags, ~GFS2_DIF_JDATA);
}

static long gfs2_ioctl(struct file *filp, unsigned int cmd, unsigned long arg)
{
	switch(cmd) {
	case FS_IOC_GETFLAGS:
		return gfs2_get_flags(filp, (u32 __user *)arg);
	case FS_IOC_SETFLAGS:
		return gfs2_set_flags(filp, (u32 __user *)arg);
	}
	return -ENOTTY;
}

/**
 * gfs2_allocate_page_backing - Use bmap to allocate blocks
 * @page: The (locked) page to allocate backing for
 *
 * We try to allocate all the blocks required for the page in
 * one go. This might fail for various reasons, so we keep
 * trying until all the blocks to back this page are allocated.
 * If some of the blocks are already allocated, thats ok too.
 */

static int gfs2_allocate_page_backing(struct page *page)
{
	struct inode *inode = page->mapping->host;
	struct buffer_head bh;
	unsigned long size = PAGE_CACHE_SIZE;
	u64 lblock = page->index << (PAGE_CACHE_SHIFT - inode->i_blkbits);

	do {
		bh.b_state = 0;
		bh.b_size = size;
		gfs2_block_map(inode, lblock, &bh, 1);
		if (!buffer_mapped(&bh))
			return -EIO;
		size -= bh.b_size;
		lblock += (bh.b_size >> inode->i_blkbits);
	} while(size > 0);
	return 0;
}

/**
 * gfs2_page_mkwrite - Make a shared, mmap()ed, page writable
 * @vma: The virtual memory area
 * @page: The page which is about to become writable
 *
 * When the page becomes writable, we need to ensure that we have
 * blocks allocated on disk to back that page.
 */

static int gfs2_page_mkwrite(struct vm_area_struct *vma, struct vm_fault *vmf)
{
	struct page *page = vmf->page;
	struct inode *inode = vma->vm_file->f_path.dentry->d_inode;
	struct gfs2_inode *ip = GFS2_I(inode);
	struct gfs2_sbd *sdp = GFS2_SB(inode);
	unsigned long last_index;
	u64 pos = page->index << PAGE_CACHE_SHIFT;
	unsigned int data_blocks, ind_blocks, rblocks;
	int alloc_required = 0;
	struct gfs2_holder gh;
	struct gfs2_alloc *al;
	int ret;

	gfs2_holder_init(ip->i_gl, LM_ST_EXCLUSIVE, 0, &gh);
	ret = gfs2_glock_nq(&gh);
	if (ret)
		goto out;

	set_bit(GLF_DIRTY, &ip->i_gl->gl_flags);
	set_bit(GIF_SW_PAGED, &ip->i_flags);

	ret = gfs2_write_alloc_required(ip, pos, PAGE_CACHE_SIZE, &alloc_required);
	if (ret || !alloc_required)
		goto out_unlock;
	ret = -ENOMEM;
	al = gfs2_alloc_get(ip);
	if (al == NULL)
		goto out_unlock;

	ret = gfs2_quota_lock_check(ip);
	if (ret)
		goto out_alloc_put;
	gfs2_write_calc_reserv(ip, PAGE_CACHE_SIZE, &data_blocks, &ind_blocks);
	al->al_requested = data_blocks + ind_blocks;
	ret = gfs2_inplace_reserve(ip);
	if (ret)
		goto out_quota_unlock;

	rblocks = RES_DINODE + ind_blocks;
	if (gfs2_is_jdata(ip))
		rblocks += data_blocks ? data_blocks : 1;
	if (ind_blocks || data_blocks)
		rblocks += RES_STATFS + RES_QUOTA;
	ret = gfs2_trans_begin(sdp, rblocks, 0);
	if (ret)
		goto out_trans_fail;

	lock_page(page);
	ret = -EINVAL;
	last_index = ip->i_inode.i_size >> PAGE_CACHE_SHIFT;
	if (page->index > last_index)
		goto out_unlock_page;
	ret = 0;
	if (!PageUptodate(page) || page->mapping != ip->i_inode.i_mapping)
		goto out_unlock_page;
	if (gfs2_is_stuffed(ip)) {
		ret = gfs2_unstuff_dinode(ip, page);
		if (ret)
			goto out_unlock_page;
	}
	ret = gfs2_allocate_page_backing(page);

out_unlock_page:
	unlock_page(page);
	gfs2_trans_end(sdp);
out_trans_fail:
	gfs2_inplace_release(ip);
out_quota_unlock:
	gfs2_quota_unlock(ip);
out_alloc_put:
	gfs2_alloc_put(ip);
out_unlock:
	gfs2_glock_dq(&gh);
out:
	gfs2_holder_uninit(&gh);
<<<<<<< HEAD
	if (ret)
=======
	if (ret == -ENOMEM)
		ret = VM_FAULT_OOM;
	else if (ret)
>>>>>>> 6574612f
		ret = VM_FAULT_SIGBUS;
	return ret;
}

static struct vm_operations_struct gfs2_vm_ops = {
	.fault = filemap_fault,
	.page_mkwrite = gfs2_page_mkwrite,
};


/**
 * gfs2_mmap -
 * @file: The file to map
 * @vma: The VMA which described the mapping
 *
 * Returns: 0 or error code
 */

static int gfs2_mmap(struct file *file, struct vm_area_struct *vma)
{
	struct gfs2_inode *ip = GFS2_I(file->f_mapping->host);
	struct gfs2_holder i_gh;
	int error;

	gfs2_holder_init(ip->i_gl, LM_ST_SHARED, 0, &i_gh);
	error = gfs2_glock_nq(&i_gh);
	if (error) {
		gfs2_holder_uninit(&i_gh);
		return error;
	}

	vma->vm_ops = &gfs2_vm_ops;

	gfs2_glock_dq_uninit(&i_gh);

	return error;
}

/**
 * gfs2_open - open a file
 * @inode: the inode to open
 * @file: the struct file for this opening
 *
 * Returns: errno
 */

static int gfs2_open(struct inode *inode, struct file *file)
{
	struct gfs2_inode *ip = GFS2_I(inode);
	struct gfs2_holder i_gh;
	struct gfs2_file *fp;
	int error;

	fp = kzalloc(sizeof(struct gfs2_file), GFP_KERNEL);
	if (!fp)
		return -ENOMEM;

	mutex_init(&fp->f_fl_mutex);

	gfs2_assert_warn(GFS2_SB(inode), !file->private_data);
	file->private_data = fp;

	if (S_ISREG(ip->i_inode.i_mode)) {
		error = gfs2_glock_nq_init(ip->i_gl, LM_ST_SHARED, LM_FLAG_ANY,
					   &i_gh);
		if (error)
			goto fail;

		if (!(file->f_flags & O_LARGEFILE) &&
		    ip->i_disksize > MAX_NON_LFS) {
			error = -EOVERFLOW;
			goto fail_gunlock;
		}

		gfs2_glock_dq_uninit(&i_gh);
	}

	return 0;

fail_gunlock:
	gfs2_glock_dq_uninit(&i_gh);
fail:
	file->private_data = NULL;
	kfree(fp);
	return error;
}

/**
 * gfs2_close - called to close a struct file
 * @inode: the inode the struct file belongs to
 * @file: the struct file being closed
 *
 * Returns: errno
 */

static int gfs2_close(struct inode *inode, struct file *file)
{
	struct gfs2_sbd *sdp = inode->i_sb->s_fs_info;
	struct gfs2_file *fp;

	fp = file->private_data;
	file->private_data = NULL;

	if (gfs2_assert_warn(sdp, fp))
		return -EIO;

	kfree(fp);

	return 0;
}

/**
 * gfs2_fsync - sync the dirty data for a file (across the cluster)
 * @file: the file that points to the dentry (we ignore this)
 * @dentry: the dentry that points to the inode to sync
 *
 * The VFS will flush "normal" data for us. We only need to worry
 * about metadata here. For journaled data, we just do a log flush
 * as we can't avoid it. Otherwise we can just bale out if datasync
 * is set. For stuffed inodes we must flush the log in order to
 * ensure that all data is on disk.
 *
 * The call to write_inode_now() is there to write back metadata and
 * the inode itself. It does also try and write the data, but thats
 * (hopefully) a no-op due to the VFS having already called filemap_fdatawrite()
 * for us.
 *
 * Returns: errno
 */

static int gfs2_fsync(struct file *file, struct dentry *dentry, int datasync)
{
	struct inode *inode = dentry->d_inode;
	int sync_state = inode->i_state & (I_DIRTY_SYNC|I_DIRTY_DATASYNC);
	int ret = 0;

	if (gfs2_is_jdata(GFS2_I(inode))) {
		gfs2_log_flush(GFS2_SB(inode), GFS2_I(inode)->i_gl);
		return 0;
	}

	if (sync_state != 0) {
		if (!datasync)
			ret = write_inode_now(inode, 0);

		if (gfs2_is_stuffed(GFS2_I(inode)))
			gfs2_log_flush(GFS2_SB(inode), GFS2_I(inode)->i_gl);
	}

	return ret;
}

#ifdef CONFIG_GFS2_FS_LOCKING_DLM

/**
 * gfs2_setlease - acquire/release a file lease
 * @file: the file pointer
 * @arg: lease type
 * @fl: file lock
 *
 * We don't currently have a way to enforce a lease across the whole
 * cluster; until we do, disable leases (by just returning -EINVAL),
 * unless the administrator has requested purely local locking.
 *
 * Returns: errno
 */

static int gfs2_setlease(struct file *file, long arg, struct file_lock **fl)
{
	return -EINVAL;
}

/**
 * gfs2_lock - acquire/release a posix lock on a file
 * @file: the file pointer
 * @cmd: either modify or retrieve lock state, possibly wait
 * @fl: type and range of lock
 *
 * Returns: errno
 */

static int gfs2_lock(struct file *file, int cmd, struct file_lock *fl)
{
	struct gfs2_inode *ip = GFS2_I(file->f_mapping->host);
	struct gfs2_sbd *sdp = GFS2_SB(file->f_mapping->host);
	struct lm_lockstruct *ls = &sdp->sd_lockstruct;

	if (!(fl->fl_flags & FL_POSIX))
		return -ENOLCK;
	if (__mandatory_lock(&ip->i_inode))
		return -ENOLCK;

	if (cmd == F_CANCELLK) {
		/* Hack: */
		cmd = F_SETLK;
		fl->fl_type = F_UNLCK;
	}
	if (unlikely(test_bit(SDF_SHUTDOWN, &sdp->sd_flags)))
		return -EIO;
	if (IS_GETLK(cmd))
		return dlm_posix_get(ls->ls_dlm, ip->i_no_addr, file, fl);
	else if (fl->fl_type == F_UNLCK)
		return dlm_posix_unlock(ls->ls_dlm, ip->i_no_addr, file, fl);
	else
		return dlm_posix_lock(ls->ls_dlm, ip->i_no_addr, file, cmd, fl);
}

static int do_flock(struct file *file, int cmd, struct file_lock *fl)
{
	struct gfs2_file *fp = file->private_data;
	struct gfs2_holder *fl_gh = &fp->f_fl_gh;
	struct gfs2_inode *ip = GFS2_I(file->f_path.dentry->d_inode);
	struct gfs2_glock *gl;
	unsigned int state;
	int flags;
	int error = 0;

	state = (fl->fl_type == F_WRLCK) ? LM_ST_EXCLUSIVE : LM_ST_SHARED;
	flags = (IS_SETLKW(cmd) ? 0 : LM_FLAG_TRY) | GL_EXACT | GL_NOCACHE;

	mutex_lock(&fp->f_fl_mutex);

	gl = fl_gh->gh_gl;
	if (gl) {
		if (fl_gh->gh_state == state)
			goto out;
		flock_lock_file_wait(file,
				     &(struct file_lock){.fl_type = F_UNLCK});
		gfs2_glock_dq_wait(fl_gh);
		gfs2_holder_reinit(state, flags, fl_gh);
	} else {
		error = gfs2_glock_get(GFS2_SB(&ip->i_inode), ip->i_no_addr,
				       &gfs2_flock_glops, CREATE, &gl);
		if (error)
			goto out;
		gfs2_holder_init(gl, state, flags, fl_gh);
		gfs2_glock_put(gl);
	}
	error = gfs2_glock_nq(fl_gh);
	if (error) {
		gfs2_holder_uninit(fl_gh);
		if (error == GLR_TRYFAILED)
			error = -EAGAIN;
	} else {
		error = flock_lock_file_wait(file, fl);
		gfs2_assert_warn(GFS2_SB(&ip->i_inode), !error);
	}

out:
	mutex_unlock(&fp->f_fl_mutex);
	return error;
}

static void do_unflock(struct file *file, struct file_lock *fl)
{
	struct gfs2_file *fp = file->private_data;
	struct gfs2_holder *fl_gh = &fp->f_fl_gh;

	mutex_lock(&fp->f_fl_mutex);
	flock_lock_file_wait(file, fl);
	if (fl_gh->gh_gl)
		gfs2_glock_dq_uninit(fl_gh);
	mutex_unlock(&fp->f_fl_mutex);
}

/**
 * gfs2_flock - acquire/release a flock lock on a file
 * @file: the file pointer
 * @cmd: either modify or retrieve lock state, possibly wait
 * @fl: type and range of lock
 *
 * Returns: errno
 */

static int gfs2_flock(struct file *file, int cmd, struct file_lock *fl)
{
	struct gfs2_inode *ip = GFS2_I(file->f_mapping->host);

	if (!(fl->fl_flags & FL_FLOCK))
		return -ENOLCK;
	if (__mandatory_lock(&ip->i_inode))
		return -ENOLCK;

	if (fl->fl_type == F_UNLCK) {
		do_unflock(file, fl);
		return 0;
	} else {
		return do_flock(file, cmd, fl);
	}
}

const struct file_operations *gfs2_file_fops = &(const struct file_operations){
	.llseek		= gfs2_llseek,
	.read		= do_sync_read,
	.aio_read	= generic_file_aio_read,
	.write		= do_sync_write,
	.aio_write	= generic_file_aio_write,
	.unlocked_ioctl	= gfs2_ioctl,
	.mmap		= gfs2_mmap,
	.open		= gfs2_open,
	.release	= gfs2_close,
	.fsync		= gfs2_fsync,
	.lock		= gfs2_lock,
	.flock		= gfs2_flock,
	.splice_read	= generic_file_splice_read,
	.splice_write	= generic_file_splice_write,
	.setlease	= gfs2_setlease,
};

const struct file_operations *gfs2_dir_fops = &(const struct file_operations){
	.readdir	= gfs2_readdir,
	.unlocked_ioctl	= gfs2_ioctl,
	.open		= gfs2_open,
	.release	= gfs2_close,
	.fsync		= gfs2_fsync,
	.lock		= gfs2_lock,
	.flock		= gfs2_flock,
};

#endif /* CONFIG_GFS2_FS_LOCKING_DLM */

<<<<<<< HEAD
const struct file_operations *gfs2_file_fops_nolock = &(const struct file_operations){
=======
const struct file_operations gfs2_file_fops_nolock = {
>>>>>>> 6574612f
	.llseek		= gfs2_llseek,
	.read		= do_sync_read,
	.aio_read	= generic_file_aio_read,
	.write		= do_sync_write,
	.aio_write	= generic_file_aio_write,
	.unlocked_ioctl	= gfs2_ioctl,
	.mmap		= gfs2_mmap,
	.open		= gfs2_open,
	.release	= gfs2_close,
	.fsync		= gfs2_fsync,
	.splice_read	= generic_file_splice_read,
	.splice_write	= generic_file_splice_write,
	.setlease	= generic_setlease,
};

const struct file_operations *gfs2_dir_fops_nolock = &(const struct file_operations){
	.readdir	= gfs2_readdir,
	.unlocked_ioctl	= gfs2_ioctl,
	.open		= gfs2_open,
	.release	= gfs2_close,
	.fsync		= gfs2_fsync,
};
<|MERGE_RESOLUTION|>--- conflicted
+++ resolved
@@ -413,13 +413,9 @@
 	gfs2_glock_dq(&gh);
 out:
 	gfs2_holder_uninit(&gh);
-<<<<<<< HEAD
-	if (ret)
-=======
 	if (ret == -ENOMEM)
 		ret = VM_FAULT_OOM;
 	else if (ret)
->>>>>>> 6574612f
 		ret = VM_FAULT_SIGBUS;
 	return ret;
 }
@@ -711,7 +707,7 @@
 	}
 }
 
-const struct file_operations *gfs2_file_fops = &(const struct file_operations){
+const struct file_operations gfs2_file_fops = {
 	.llseek		= gfs2_llseek,
 	.read		= do_sync_read,
 	.aio_read	= generic_file_aio_read,
@@ -729,7 +725,7 @@
 	.setlease	= gfs2_setlease,
 };
 
-const struct file_operations *gfs2_dir_fops = &(const struct file_operations){
+const struct file_operations gfs2_dir_fops = {
 	.readdir	= gfs2_readdir,
 	.unlocked_ioctl	= gfs2_ioctl,
 	.open		= gfs2_open,
@@ -741,11 +737,7 @@
 
 #endif /* CONFIG_GFS2_FS_LOCKING_DLM */
 
-<<<<<<< HEAD
-const struct file_operations *gfs2_file_fops_nolock = &(const struct file_operations){
-=======
 const struct file_operations gfs2_file_fops_nolock = {
->>>>>>> 6574612f
 	.llseek		= gfs2_llseek,
 	.read		= do_sync_read,
 	.aio_read	= generic_file_aio_read,
@@ -761,7 +753,7 @@
 	.setlease	= generic_setlease,
 };
 
-const struct file_operations *gfs2_dir_fops_nolock = &(const struct file_operations){
+const struct file_operations gfs2_dir_fops_nolock = {
 	.readdir	= gfs2_readdir,
 	.unlocked_ioctl	= gfs2_ioctl,
 	.open		= gfs2_open,
