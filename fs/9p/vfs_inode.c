--- conflicted
+++ resolved
@@ -346,13 +346,8 @@
 
 		break;
 	default:
-<<<<<<< HEAD
-		P9_DPRINTK(P9_DEBUG_ERROR, "BAD mode 0x%hx S_IFMT 0x%x\n",
-			   mode, mode & S_IFMT);
-=======
-		p9_debug(P9_DEBUG_ERROR, "BAD mode 0x%x S_IFMT 0x%x\n",
+		p9_debug(P9_DEBUG_ERROR, "BAD mode 0x%hx S_IFMT 0x%x\n",
 			 mode, mode & S_IFMT);
->>>>>>> f766619d
 		err = -EINVAL;
 		goto error;
 	}
@@ -374,11 +369,7 @@
 	struct inode *inode;
 	struct v9fs_session_info *v9ses = sb->s_fs_info;
 
-<<<<<<< HEAD
-	P9_DPRINTK(P9_DEBUG_VFS, "super block: %p mode: %ho\n", sb, mode);
-=======
-	p9_debug(P9_DEBUG_VFS, "super block: %p mode: %o\n", sb, mode);
->>>>>>> f766619d
+	p9_debug(P9_DEBUG_VFS, "super block: %p mode: %ho\n", sb, mode);
 
 	inode = new_inode(sb);
 	if (!inode) {
@@ -1428,15 +1419,9 @@
 	char *name;
 	u32 perm;
 
-<<<<<<< HEAD
-	P9_DPRINTK(P9_DEBUG_VFS,
-		" %lu,%s mode: %hx MAJOR: %u MINOR: %u\n", dir->i_ino,
-		dentry->d_name.name, mode, MAJOR(rdev), MINOR(rdev));
-=======
-	p9_debug(P9_DEBUG_VFS, " %lu,%s mode: %x MAJOR: %u MINOR: %u\n",
+	p9_debug(P9_DEBUG_VFS, " %lu,%s mode: %hx MAJOR: %u MINOR: %u\n",
 		 dir->i_ino, dentry->d_name.name, mode,
 		 MAJOR(rdev), MINOR(rdev));
->>>>>>> f766619d
 
 	if (!new_valid_dev(rdev))
 		return -EINVAL;
